--- conflicted
+++ resolved
@@ -19,11 +19,7 @@
   <parent>
     <groupId>org.apache.tez</groupId>
     <artifactId>tez-plugins</artifactId>
-<<<<<<< HEAD
-    <version>0.9.1.mr3.1.0</version>
-=======
     <version>0.9.1.mr3.2.0</version>
->>>>>>> 5b033395
   </parent>
   <artifactId>tez-protobuf-history-plugin</artifactId>
 
