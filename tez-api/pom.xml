<?xml version="1.0" encoding="UTF-8"?>
<!--
  Licensed under the Apache License, Version 2.0 (the "License");
  you may not use this file except in compliance with the License.
  You may obtain a copy of the License at

    http://www.apache.org/licenses/LICENSE-2.0

  Unless required by applicable law or agreed to in writing, software
  distributed under the License is distributed on an "AS IS" BASIS,
  WITHOUT WARRANTIES OR CONDITIONS OF ANY KIND, either express or implied.
  See the License for the specific language governing permissions and
  limitations under the License. See accompanying LICENSE file.
-->

<project xmlns="http://maven.apache.org/POM/4.0.0"
         xmlns:xsi="http://www.w3.org/2001/XMLSchema-instance"
         xsi:schemaLocation="http://maven.apache.org/POM/4.0.0 http://maven.apache.org/xsd/maven-4.0.0.xsd">
  <modelVersion>4.0.0</modelVersion>
  <parent>
    <groupId>org.apache.tez</groupId>
    <artifactId>tez</artifactId>
    <version>0.9.1.mr3.1.0</version>
  </parent>
  <artifactId>tez-api</artifactId>

  <dependencies>
    <dependency>
<<<<<<< HEAD
      <groupId>org.apache.celeborn</groupId>
      <artifactId>celeborn-client-mr3-1.8-shaded_2.12</artifactId>
=======
      <groupId>org.glassfish.jersey.core</groupId>
      <artifactId>jersey-common</artifactId>
      <version>2.25.1</version>
>>>>>>> fea21bd8
    </dependency>
    <dependency>
      <groupId>org.xerial.snappy</groupId>
      <artifactId>snappy-java</artifactId>
      <version>${snappy.version}</version>
    </dependency>
    <dependency>
      <groupId>com.datamonad.mr3</groupId>
      <artifactId>mr3-core</artifactId>
      <version>${mr3.version}</version>
    </dependency>
    <dependency>
      <groupId>org.slf4j</groupId>
      <artifactId>slf4j-api</artifactId>
    </dependency>
    <dependency>
      <groupId>com.google.guava</groupId>
      <artifactId>guava</artifactId>
    </dependency>
    <dependency>
      <groupId>commons-io</groupId>
      <artifactId>commons-io</artifactId>
    </dependency>
    <dependency>
      <groupId>org.codehaus.jettison</groupId>
      <artifactId>jettison</artifactId>
    </dependency>
    <dependency>
      <groupId>org.apache.hadoop</groupId>
      <artifactId>hadoop-common</artifactId>
    </dependency>
    <dependency>
      <groupId>org.apache.hadoop</groupId>
      <artifactId>hadoop-auth</artifactId>
    </dependency>
    <dependency>
      <groupId>org.apache.hadoop</groupId>
      <artifactId>hadoop-annotations</artifactId>
    </dependency>
    <dependency>
      <groupId>org.apache.hadoop</groupId>
      <artifactId>hadoop-yarn-api</artifactId>
    </dependency>
    <dependency>
      <groupId>org.apache.hadoop</groupId>
      <artifactId>hadoop-yarn-client</artifactId>
    </dependency>
    <dependency>
     <groupId>org.apache.commons</groupId>
     <artifactId>commons-collections4</artifactId>
    </dependency>
    <dependency>
     <groupId>com.google.protobuf</groupId>
     <artifactId>protobuf-java</artifactId>
    </dependency>
    <dependency>
     <groupId>junit</groupId>
     <artifactId>junit</artifactId>
    </dependency>
    <dependency>
      <groupId>org.scala-lang</groupId>
      <artifactId>scala-library</artifactId>
      <version>${scala.version}</version>
      <scope>provided</scope>
    </dependency>
  </dependencies>

  <build>
   <!--
    Include all files in src/main/resources.  By default, do not apply property
    substitution (filtering=false), but do apply property substitution to
    version-info.properties (filtering=true).  This will substitute the
    version information correctly, but prevent Maven from altering other files.
    -->
    <resources>
      <resource>
        <directory>${basedir}/src/main/resources</directory>
        <excludes>
          <exclude>tez-api-version-info.properties</exclude>
        </excludes>
        <filtering>false</filtering>
      </resource>
      <resource>
        <directory>${basedir}/src/main/resources</directory>
        <includes>
          <include>tez-api-version-info.properties</include>
        </includes>
        <filtering>true</filtering>
      </resource>
    </resources>
    <plugins>
      <plugin>
        <groupId>org.apache.rat</groupId>
        <artifactId>apache-rat-plugin</artifactId>
      </plugin>
      <plugin>
        <groupId>com.github.os72</groupId>
        <artifactId>protoc-jar-maven-plugin</artifactId>
        <version>${protoc.jar.version}</version>
        <executions>
          <execution>
            <phase>generate-sources</phase>
            <goals>
              <goal>run</goal>
            </goals>
            <configuration>
              <protocVersion>${protobuf.version}</protocVersion>
              <inputDirectories>
                <include>${basedir}/src/main/proto</include>
              </inputDirectories>
            </configuration>
          </execution>
        </executions>
      </plugin>
    </plugins>
  </build>

  <reporting>
    <plugins>
      <plugin>
        <groupId>org.apache.maven.plugins</groupId>
        <artifactId>maven-javadoc-plugin</artifactId>
        <reportSets>
          <reportSet>
            <id>configgen</id>
            <configuration>
              <doclet>org.apache.tez.tools.javadoc.doclet.ConfigStandardDoclet</doclet>
              <docletArtifacts>
                <docletArtifact>
                  <groupId>org.apache.tez</groupId>
                  <artifactId>tez-javadoc-tools</artifactId>
                  <version>${project.version}</version>
                </docletArtifact>
              </docletArtifacts>
              <destDir>apidocs/configs</destDir>
              <name>TezConfigGenerator</name>
              <description>Tez Configuration documentation</description>
            </configuration>
            <reports>
              <report>javadoc</report>
              <report>aggregate</report>
            </reports>
          </reportSet>
        </reportSets>
      </plugin>
    </plugins>
  </reporting>

  <profiles>
    <profile>
      <id>hadoop28</id>
      <activation>
        <activeByDefault>true</activeByDefault>
      </activation>
      <dependencies>
        <dependency>
          <groupId>org.apache.hadoop</groupId>
          <artifactId>hadoop-hdfs-client</artifactId>
          <version>${hadoop.version}</version>
          <exclusions>
            <exclusion>
              <groupId>com.fasterxml.jackson.core</groupId>
              <artifactId>jackson-annotations</artifactId>
            </exclusion>
            <exclusion>
              <groupId>com.fasterxml.jackson.core</groupId>
              <artifactId>jackson-databind</artifactId>
            </exclusion>
            <exclusion>
              <groupId>com.squareup.okhttp</groupId>
              <artifactId>okhttp</artifactId>
            </exclusion>
          </exclusions>
       </dependency>
      </dependencies>
    </profile>
  </profiles>
</project><|MERGE_RESOLUTION|>--- conflicted
+++ resolved
@@ -26,14 +26,13 @@
 
   <dependencies>
     <dependency>
-<<<<<<< HEAD
       <groupId>org.apache.celeborn</groupId>
       <artifactId>celeborn-client-mr3-1.8-shaded_2.12</artifactId>
-=======
+    </dependency>
+    <dependency>
       <groupId>org.glassfish.jersey.core</groupId>
       <artifactId>jersey-common</artifactId>
       <version>2.25.1</version>
->>>>>>> fea21bd8
     </dependency>
     <dependency>
       <groupId>org.xerial.snappy</groupId>
