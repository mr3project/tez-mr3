/**
 * Licensed to the Apache Software Foundation (ASF) under one
 * or more contributor license agreements.  See the NOTICE file
 * distributed with this work for additional information
 * regarding copyright ownership.  The ASF licenses this file
 * to you under the Apache License, Version 2.0 (the
 * "License"); you may not use this file except in compliance
 * with the License.  You may obtain a copy of the License at
 *
 *     http://www.apache.org/licenses/LICENSE-2.0
 *
 * Unless required by applicable law or agreed to in writing, software
 * distributed under the License is distributed on an "AS IS" BASIS,
 * WITHOUT WARRANTIES OR CONDITIONS OF ANY KIND, either express or implied.
 * See the License for the specific language governing permissions and
 * limitations under the License.
 */
package org.apache.tez.runtime.library.common.writers;

import java.io.ByteArrayOutputStream;
import java.io.DataOutputStream;
import java.io.IOException;
import java.io.OutputStream;
import java.nio.ByteBuffer;
import java.nio.ByteOrder;
import java.nio.IntBuffer;
import java.security.PrivilegedExceptionAction;
import java.util.ArrayList;
import java.util.BitSet;
import java.util.Collections;
import java.util.List;
import java.util.concurrent.ArrayBlockingQueue;
import java.util.concurrent.BlockingQueue;
import java.util.concurrent.Callable;
import java.util.concurrent.ExecutorService;
import java.util.concurrent.LinkedBlockingQueue;
import java.util.concurrent.Semaphore;
import java.util.concurrent.SynchronousQueue;
import java.util.concurrent.ThreadPoolExecutor;
import java.util.concurrent.TimeUnit;
import java.util.concurrent.atomic.AtomicBoolean;
import java.util.concurrent.atomic.AtomicInteger;
import java.util.concurrent.locks.Condition;
import java.util.concurrent.locks.ReentrantLock;
import java.util.zip.Deflater;

import org.apache.celeborn.client.ShuffleClient;
import com.google.common.collect.Lists;
import org.apache.hadoop.classification.InterfaceAudience;
import org.apache.hadoop.conf.Configuration;
import org.apache.hadoop.fs.FSDataInputStream;
import org.apache.hadoop.fs.FSDataOutputStream;
import org.apache.hadoop.fs.FileSystem;
import org.apache.hadoop.fs.LocalFileSystem;
import org.apache.hadoop.fs.Path;
import org.apache.hadoop.io.DataInputBuffer;
import org.apache.hadoop.io.IOUtils;
import org.apache.hadoop.io.compress.CompressionCodec;
import org.apache.hadoop.security.UserGroupInformation;
import org.apache.tez.common.TezCommonUtils;
import org.apache.tez.common.TezUtilsInternal;
import org.apache.tez.common.counters.TaskCounter;
import org.apache.tez.common.counters.TezCounter;
import org.apache.tez.dag.api.TezConfiguration;
import org.apache.tez.common.io.NonSyncDataOutputStream;
import org.apache.tez.runtime.api.Event;
import org.apache.tez.runtime.api.ExecutorServiceUserGroupInformation;
import org.apache.tez.runtime.api.TaskFailureType;
import org.apache.tez.runtime.api.OutputContext;
import org.apache.tez.runtime.api.events.CompositeDataMovementEvent;
import org.apache.tez.runtime.library.api.IOInterruptedException;
import org.apache.tez.runtime.library.api.TezRuntimeConfiguration.ReportPartitionStats;
import org.apache.tez.runtime.library.api.TezRuntimeConfiguration;
import org.apache.tez.runtime.library.common.Constants;
import org.apache.tez.runtime.library.common.shuffle.RssShuffleUtils;
import org.apache.tez.runtime.library.common.sort.impl.IFile;
import org.apache.tez.runtime.library.common.sort.impl.TezIndexRecord;
import org.apache.tez.runtime.library.common.sort.impl.IFile.Writer;
import org.apache.tez.runtime.library.common.sort.impl.TezSpillRecord;
import org.apache.tez.runtime.library.common.shuffle.ShuffleUtils;
import org.apache.tez.runtime.library.shuffle.impl.ShuffleUserPayloads;
import org.apache.tez.runtime.library.shuffle.impl.ShuffleUserPayloads.DataMovementEventPayloadProto;
import org.slf4j.Logger;
import org.slf4j.LoggerFactory;

import com.google.common.annotations.VisibleForTesting;
import org.apache.tez.common.Preconditions;
import com.google.common.util.concurrent.FutureCallback;
import com.google.common.util.concurrent.Futures;
import com.google.common.util.concurrent.ListenableFuture;
import com.google.common.util.concurrent.ListeningExecutorService;
import com.google.common.util.concurrent.MoreExecutors;
import com.google.common.util.concurrent.ThreadFactoryBuilder;
import com.google.protobuf.ByteString;

import javax.annotation.Nullable;

import static org.apache.tez.runtime.library.common.sort.impl.TezSpillRecord.ensureSpillFilePermissions;

public class UnorderedPartitionedKVWriter extends BaseUnorderedPartitionedKVWriter {

  private static final Logger LOG = LoggerFactory.getLogger(UnorderedPartitionedKVWriter.class);

  private static final int INT_SIZE = 4;
  private static final int NUM_META = 3; // Number of meta fields.
  private static final int INDEX_KEYLEN = 0; // KeyLength index
  private static final int INDEX_VALLEN = 1; // ValLength index
  private static final int INDEX_NEXT = 2; // Next Record Index.
  private static final int META_SIZE = NUM_META * INT_SIZE; // Size of total meta-data

  private final static int APPROX_HEADER_LENGTH = 150;

  // Maybe setup a separate statistics class which can be shared between the
  // buffer and the main path instead of having multiple arrays.

  private final String destNameTrimmed;
  private final long availableMemory;
  @VisibleForTesting
  final WrappedBuffer[] buffers;
  @VisibleForTesting
  final BlockingQueue<WrappedBuffer> availableBuffers;
  private final BufferFillingOutputStream baos;
  private final NonSyncDataOutputStream dos;
  @VisibleForTesting
  WrappedBuffer currentBuffer;
  private final FileSystem rfs;   // null if using RSS ShuffleClient

  private final List<SpillInfo> spillInfoList = Collections
      .synchronizedList(new ArrayList<SpillInfo>());

  private final ListeningExecutorService spillExecutor;

  private final int[] numRecordsPerPartition;
  private long localOutputRecordBytesCounter;
  private long localOutputBytesWithOverheadCounter;
  private long localOutputRecordsCounter;
  // notify after x records
  private static final int NOTIFY_THRESHOLD = 1000;
  // uncompressed size for each partition
  private final long[] sizePerPartition;
  private volatile long spilledSize = 0;
  private boolean dataViaEventsEnabled;
  private int dataViaEventsMaxSize;

  static final ThreadLocal<Deflater> deflater = new ThreadLocal<Deflater>() {

    @Override
    public Deflater initialValue() {
      return TezCommonUtils.newBestCompressionDeflater();
    }

    @Override
    public Deflater get() {
      Deflater deflater = super.get();
      deflater.reset();
      return deflater;
    }
  };

  private final Semaphore availableSlots;

  /**
   * Represents final number of records written (spills are not counted)
   */
  protected final TezCounter outputLargeRecordsCounter;

  @VisibleForTesting
  int numBuffers;
  @VisibleForTesting
  int sizePerBuffer;
  @VisibleForTesting
  int lastBufferSize;
  @VisibleForTesting
  int numInitializedBuffers;
  @VisibleForTesting
  int spillLimit;

  private Throwable spillException;
  private AtomicBoolean isShutdown = new AtomicBoolean(false);
  @VisibleForTesting
  final AtomicInteger numSpills = new AtomicInteger(0);
  private final AtomicInteger pendingSpillCount = new AtomicInteger(0);

  @VisibleForTesting
  Path finalIndexPath;
  @VisibleForTesting
  Path finalOutPath;

  //for single partition cases (e.g UnorderedKVOutput)
  @VisibleForTesting
  final IFile.Writer writer;
  @VisibleForTesting
  final boolean skipBuffers;

  private final ReentrantLock spillLock = new ReentrantLock();
  private final Condition spillInProgress = spillLock.newCondition();

  private final boolean pipelinedShuffle;
  private final boolean isFinalMergeEnabled;
  // To store events when final merge is disabled
  private final List<Event> finalEvents;
  // How partition stats should be reported.
  final ReportPartitionStats reportPartitionStats;

  private final long indexFileSizeEstimate;

  private List<WrappedBuffer> filledBuffers = new ArrayList<>();

  // When enabled, uses in-mem ifile writer
  private final boolean useCachedStream;

  private final boolean compositeFetch;

  // use rssShuffleClient if and only if it is not null
  private final ShuffleClient rssShuffleClient;
  private final ArrayBlockingQueue<ByteArrayOutputStream> rssBufferPool;
  private ByteArrayOutputStream rssBufferForLargeRecord;
  private final int numPhysicalOutputs;
  private final long[] compressedSizePerPartition;

  public UnorderedPartitionedKVWriter(OutputContext outputContext, Configuration conf,
      int numOutputs, long availableMemoryBytes, @Nullable ShuffleClient sc, int numPartitions)
      throws IOException {
    super(outputContext, conf, numOutputs, sc);
    this.rssShuffleClient = sc;
    this.numPhysicalOutputs = numPartitions;

    Preconditions.checkArgument(availableMemoryBytes >= 0, "availableMemory should be >= 0 bytes");

    this.destNameTrimmed = TezUtilsInternal.cleanVertexName(outputContext.getDestinationVertexName());
    //Not checking for TEZ_RUNTIME_ENABLE_FINAL_MERGE_IN_OUTPUT as it might not add much value in
    // this case.  Add it later if needed.

    boolean pipelinedShuffleConf = this.conf.getBoolean(TezRuntimeConfiguration
        .TEZ_RUNTIME_PIPELINED_SHUFFLE_ENABLED, TezRuntimeConfiguration
        .TEZ_RUNTIME_PIPELINED_SHUFFLE_ENABLED_DEFAULT);
    this.isFinalMergeEnabled = rssShuffleClient == null && conf.getBoolean(
        TezRuntimeConfiguration.TEZ_RUNTIME_ENABLE_FINAL_MERGE_IN_OUTPUT,
        TezRuntimeConfiguration.TEZ_RUNTIME_ENABLE_FINAL_MERGE_IN_OUTPUT_DEFAULT);
    this.pipelinedShuffle = rssShuffleClient != null || (pipelinedShuffleConf && !isFinalMergeEnabled);
    assert !(rssShuffleClient != null) || !this.isFinalMergeEnabled;
    assert !(rssShuffleClient != null) || this.pipelinedShuffle;

    this.finalEvents = Lists.newLinkedList();

    this.dataViaEventsEnabled = conf.getBoolean(
            TezRuntimeConfiguration.TEZ_RUNTIME_TRANSFER_DATA_VIA_EVENTS_ENABLED,
            TezRuntimeConfiguration.TEZ_RUNTIME_TRANSFER_DATA_VIA_EVENTS_ENABLED_DEFAULT);

    // No max cap on size (intentional)
    this.dataViaEventsMaxSize = conf.getInt(
            TezRuntimeConfiguration.TEZ_RUNTIME_TRANSFER_DATA_VIA_EVENTS_MAX_SIZE,
            TezRuntimeConfiguration.TEZ_RUNTIME_TRANSFER_DATA_VIA_EVENTS_MAX_SIZE_DEFAULT);

    boolean useCachedStreamConfig = conf.getBoolean(
        TezRuntimeConfiguration.TEZ_RUNTIME_TRANSFER_DATA_VIA_EVENTS_SUPPORT_IN_MEM_FILE,
        TezRuntimeConfiguration.TEZ_RUNTIME_TRANSFER_DATA_VIA_EVENTS_SUPPORT_IN_MEM_FILE_DEFAULT);

    this.useCachedStream = useCachedStreamConfig && (this.dataViaEventsEnabled && (numPartitions == 1)
        && !pipelinedShuffle);

    this.compositeFetch = rssShuffleClient != null || ShuffleUtils.isTezShuffleHandler(conf);

    if (availableMemoryBytes == 0) {
      Preconditions.checkArgument(((numPartitions == 1) && !pipelinedShuffle), "availableMemory "
          + "can be set to 0 only when numPartitions=1 and " + TezRuntimeConfiguration
          .TEZ_RUNTIME_PIPELINED_SHUFFLE_ENABLED + " is disabled. current numPartitions=" +
          numPartitions + ", " + TezRuntimeConfiguration.TEZ_RUNTIME_PIPELINED_SHUFFLE_ENABLED + "="
          + pipelinedShuffle);
    }

    // Ideally, should be significantly larger.
    availableMemory = availableMemoryBytes;

    // Allow unit tests to control the buffer sizes.
    int maxSingleBufferSizeBytes = conf.getInt(
        TezRuntimeConfiguration.TEZ_RUNTIME_UNORDERED_OUTPUT_MAX_PER_BUFFER_SIZE_BYTES,
        Integer.MAX_VALUE);
    computeNumBuffersAndSize(maxSingleBufferSizeBytes);

    availableBuffers = new LinkedBlockingQueue<WrappedBuffer>();
    buffers = new WrappedBuffer[numBuffers];
    // Set up only the first buffer to start with.
    buffers[0] = new WrappedBuffer(numOutputs, sizePerBuffer);
    numInitializedBuffers = 1;
    if (LOG.isDebugEnabled()) {
      LOG.debug(destNameTrimmed + ": " + "Initializing Buffer #" +
          numInitializedBuffers + " with size=" + sizePerBuffer);
    }
    currentBuffer = buffers[0];
    baos = new BufferFillingOutputStream();
    dos = new NonSyncDataOutputStream(baos);
    keySerializer.open(dos);
    valSerializer.open(dos);
    rfs = rssShuffleClient != null ? null : ((LocalFileSystem) FileSystem.getLocal(this.conf)).getRaw();

    int maxThreads = Math.max(2, numBuffers/2);
    //TODO: Make use of TezSharedExecutor later
    ExecutorService executor = new ThreadPoolExecutor(1, maxThreads,
        60L, TimeUnit.SECONDS,
        new SynchronousQueue<Runnable>(),
        new ThreadFactoryBuilder()
            .setDaemon(true)
            .setNameFormat(
                "UnorderedOutSpiller {" + TezUtilsInternal.cleanVertexName(
                    outputContext.getDestinationVertexName()) + "} #%d")
            .build()
    );
    // to restrict submission of more tasks than threads (e.g numBuffers > numThreads)
    // This is maxThreads - 1, to avoid race between callback thread releasing semaphore and the
    // thread calling tryAcquire.
    availableSlots = new Semaphore(maxThreads - 1, true);
    spillExecutor = MoreExecutors.listeningDecorator(executor);
    numRecordsPerPartition = new int[numPartitions];
    reportPartitionStats = ReportPartitionStats.fromString(
        conf.get(TezRuntimeConfiguration.TEZ_RUNTIME_REPORT_PARTITION_STATS,
        TezRuntimeConfiguration.TEZ_RUNTIME_REPORT_PARTITION_STATS_DEFAULT));
    // for reading sizePerPartition[], check reportPartitionStats.isEnabled()
    sizePerPartition = (reportPartitionStats.isEnabled() || rssShuffleClient != null) ?
        new long[numPartitions] : null;

    outputLargeRecordsCounter = outputContext.getCounters().findCounter(
        TaskCounter.OUTPUT_LARGE_RECORDS);

    indexFileSizeEstimate = numPartitions * Constants.MAP_OUTPUT_INDEX_RECORD_LENGTH;

    if (numPartitions == 1 && !pipelinedShuffle) {
      assert rssShuffleClient == null && rfs != null;
      //special case, where in only one partition is available.
      skipBuffers = true;
      if (this.useCachedStream) {
        writer = new IFile.FileBackedInMemIFileWriter(keySerialization, valSerialization, rfs,
            outputFileHandler, keyClass, valClass, codec, outputRecordsCounter,
            outputRecordBytesCounter, dataViaEventsMaxSize);
      } else {
        finalOutPath = outputFileHandler.getOutputFileForWrite();
        writer = new IFile.Writer(keySerialization, valSerialization, rfs, finalOutPath, keyClass, valClass,
            codec, outputRecordsCounter, outputRecordBytesCounter);
        ensureSpillFilePermissions(finalOutPath, rfs);
      }
    } else {
      skipBuffers = false;
      writer = null;
    }

    if (rssShuffleClient == null) {
      rssBufferPool = null;
      rssBufferForLargeRecord = null;
    } else {
      // use 'maxThreads - 1' because availableSlots allows up to 'maxThreads - 1' spill threads
      int numRssBuffers = maxThreads - 1;
      rssBufferPool = new ArrayBlockingQueue<>(numRssBuffers);
      for (int i = 0; i < numRssBuffers; i++) {
        rssBufferPool.offer(new ByteArrayOutputStream());
      }

      rssBufferForLargeRecord = null;   // to be initialized in pushLargeRecord() on demand
    }

    compressedSizePerPartition = rssShuffleClient != null ? new long[numPartitions] : null;

    if (this.rssShuffleClient != null) {
      LOG.info("Registering shuffleId = " + outputContext.shuffleId());
      com.datamonad.mr3.MR3Runtime.env()
          .registerShuffleIdOutgoing(outputContext.getVertexId(), outputContext.shuffleId());
    }

    LOG.info("{}: numBuffers={}, sizePerBuffer={}, skipBuffers={}, numPartitions={}, rssShuffleClient={}",
        destNameTrimmed, numBuffers, sizePerBuffer, skipBuffers, numPartitions, rssShuffleClient != null);
    if (LOG.isDebugEnabled()) {
      LOG.debug("availableMemory=" + availableMemory
          + ", maxSingleBufferSizeBytes=" + maxSingleBufferSizeBytes
          + ", pipelinedShuffle=" + pipelinedShuffle
          + ", isFinalMergeEnabled=" + isFinalMergeEnabled
          + ", numPartitions=" + numPartitions);
      LOG.debug("reportPartitionStats=" + reportPartitionStats
          + ", dataViaEventsEnabled=" + dataViaEventsEnabled
          + ", dataViaEventsMaxSize=" + dataViaEventsMaxSize
          + ", useCachedStreamConfig=" + useCachedStreamConfig
          + ", useCachedStream=" + useCachedStream);
    }
  }

  private static final int ALLOC_OVERHEAD = 64;
  private void computeNumBuffersAndSize(int bufferLimit) {
    numBuffers = (int)(availableMemory / bufferLimit);

    if (numBuffers >= 2) {
      sizePerBuffer = bufferLimit - ALLOC_OVERHEAD;
      lastBufferSize = (int)(availableMemory % bufferLimit);
      // Use leftover memory last buffer only if the leftover memory > 50% of bufferLimit
      if (lastBufferSize > bufferLimit / 2) {
        numBuffers += 1;
      } else {
        if (lastBufferSize > 0) {
          LOG.warn("Underallocating memory. Unused memory size: {}.",  lastBufferSize);
        }
        lastBufferSize = sizePerBuffer;
      }
    } else {
      // We should have minimum of 2 buffers.
      numBuffers = 2;
      if (availableMemory / numBuffers > Integer.MAX_VALUE) {
        sizePerBuffer = Integer.MAX_VALUE;
      } else {
        sizePerBuffer = (int)(availableMemory / numBuffers);
      }
      // 2 equal sized buffers.
      lastBufferSize = sizePerBuffer;
    }
    // Ensure allocation size is multiple of INT_SIZE, truncate down.
    sizePerBuffer = sizePerBuffer - (sizePerBuffer % INT_SIZE);
    lastBufferSize = lastBufferSize - (lastBufferSize % INT_SIZE);

    int mergePercent = conf.getInt(
        TezRuntimeConfiguration.TEZ_RUNTIME_UNORDERED_PARTITIONED_KVWRITER_BUFFER_MERGE_PERCENT,
        TezRuntimeConfiguration.TEZ_RUNTIME_UNORDERED_PARTITIONED_KVWRITER_BUFFER_MERGE_PERCENT_DEFAULT);
    spillLimit = numBuffers * mergePercent / 100;
    // Keep within limits.
    if (spillLimit < 1) {
      spillLimit = 1;
    }
    if (spillLimit > numBuffers) {
      spillLimit = numBuffers;
    }
  }

  @Override
  public void write(Object key, Object value) throws IOException {
    // Skipping checks for key-value types. IFile takes care of these, but should be removed from
    // there as well.

    // How expensive are checks like these ?
    if (isShutdown.get()) {
      throw new RuntimeException("Writer already closed");
    }
    if (spillException != null) {
      // Already reported as a fatalError - report to the user code
      throw new IOException("Exception during spill", new IOException(spillException));
    }
    if (skipBuffers) {
      //special case, where we have only one partition and pipelining is disabled.
      // The reason outputRecordsCounter isn't updated here:
      // For skipBuffers case, IFile writer has the reference to
      // outputRecordsCounter and during its close method call,
      // it will update the outputRecordsCounter.
      writer.append(key, value);
    } else {
      int partition = partitioner.getPartition(key, value, numPartitions);
      write(key, value, partition);
    }
  }

  @SuppressWarnings("unchecked")
  private void write(Object key, Object value, int partition) throws IOException {
    // Wrap to 4 byte (Int) boundary for metaData
    int mod = currentBuffer.nextPosition % INT_SIZE;
    int metaSkip = mod == 0 ? 0 : (INT_SIZE - mod);
    if ((currentBuffer.availableSize < (META_SIZE + metaSkip)) || (currentBuffer.full)) {
      // Move over to the next buffer.
      metaSkip = 0;
      setupNextBuffer();
    }
    currentBuffer.nextPosition += metaSkip;
    int metaStart = currentBuffer.nextPosition;
    currentBuffer.availableSize -= (META_SIZE + metaSkip);
    currentBuffer.nextPosition += META_SIZE;

    keySerializer.serialize(key);

    if (currentBuffer.full) {
      if (metaStart == 0) { // Started writing at the start of the buffer. Write Key to disk.
        // Key too large for any buffer. Write entire record to disk.
        currentBuffer.reset();
        writeLargeRecord(key, value, partition);
        return;
      } else { // Exceeded length on current buffer.
        // Try resetting the buffer to the next one, if this was not the start of a buffer,
        // and begin spilling the current buffer to disk if it has any records.
        setupNextBuffer();
        write(key, value, partition);
        return;
      }
    }

    int valStart = currentBuffer.nextPosition;
    valSerializer.serialize(value);

    if (currentBuffer.full) {
      // Value too large for current buffer, or K-V too large for entire buffer.
      if (metaStart == 0) {
        // Key + Value too large for a single buffer.
        currentBuffer.reset();
        writeLargeRecord(key, value, partition);
        return;
      } else { // Exceeded length on current buffer.
        // Try writing key+value to a new buffer - will fall back to disk if that fails.
        setupNextBuffer();
        write(key, value, partition);
        return;
      }
    }

    // Meta-data updates
    int metaIndex = metaStart / INT_SIZE;
    int indexNext = currentBuffer.partitionPositions[partition];

    currentBuffer.metaBuffer.put(metaIndex + INDEX_KEYLEN, (valStart - (metaStart + META_SIZE)));
    currentBuffer.metaBuffer.put(metaIndex + INDEX_VALLEN, (currentBuffer.nextPosition - valStart));
    currentBuffer.metaBuffer.put(metaIndex + INDEX_NEXT, indexNext);
    currentBuffer.skipSize += metaSkip; // For size estimation
    // Update stats on number of records
    localOutputRecordBytesCounter += (currentBuffer.nextPosition - (metaStart + META_SIZE));
    localOutputBytesWithOverheadCounter += ((currentBuffer.nextPosition - metaStart) + metaSkip);
    localOutputRecordsCounter++;
    if (localOutputRecordBytesCounter % NOTIFY_THRESHOLD == 0) {
      updateTezCountersAndNotify();
    }
    currentBuffer.partitionPositions[partition] = metaStart;
    currentBuffer.recordsPerPartition[partition]++;
    currentBuffer.sizePerPartition[partition] +=
        currentBuffer.nextPosition - (metaStart + META_SIZE);
    currentBuffer.numRecords++;
  }

  private void updateTezCountersAndNotify() {
    outputRecordBytesCounter.increment(localOutputRecordBytesCounter);
    outputBytesWithOverheadCounter.increment(localOutputBytesWithOverheadCounter);
    outputRecordsCounter.increment(localOutputRecordsCounter);
    localOutputRecordBytesCounter = 0;
    localOutputBytesWithOverheadCounter = 0;
    localOutputRecordsCounter = 0;
  }

  private void setupNextBuffer() throws IOException {

    if (currentBuffer.numRecords == 0) {
      currentBuffer.reset();
    } else {
      // Update overall stats
      final int filledBufferCount = filledBuffers.size();
      if (LOG.isDebugEnabled() || (filledBufferCount > 0 && (filledBufferCount % 10) == 0)) {
        LOG.info("{}: Moving to next buffer. Total filled buffers: {}", destNameTrimmed, filledBufferCount);
      }
      updateGlobalStats(currentBuffer);

      filledBuffers.add(currentBuffer);
      mayBeSpill(false);

      currentBuffer = getNextAvailableBuffer();

      // in case spill threads are free, check if spilling is needed
      mayBeSpill(false);
    }
  }

  private void mayBeSpill(boolean shouldBlock) throws IOException {
    if (filledBuffers.size() >= spillLimit) {
      // Do not block; possible that there are more buffers
      scheduleSpill(shouldBlock);
    }
  }

  private boolean scheduleSpill(boolean block) throws IOException {
    if (filledBuffers.isEmpty()) {
      return false;
    }

    try {
      if (block) {
        availableSlots.acquire();
      } else {
        if (!availableSlots.tryAcquire()) {
          // Data in filledBuffers would be spilled in subsequent iteration.
          return false;
        }
      }

      final int filledBufferCount = filledBuffers.size();
      if (LOG.isDebugEnabled() || (filledBufferCount % 10) == 0) {
        LOG.info("{}: triggering spill. filledBuffers.size={}", destNameTrimmed, filledBufferCount);
      }
      pendingSpillCount.incrementAndGet();
      int spillNumber = numSpills.getAndIncrement();

      ListenableFuture<SpillResult> future = spillExecutor.submit(new SpillCallable(
          new ArrayList<WrappedBuffer>(filledBuffers), codec, spilledRecordsCounter,
          spillNumber));
      filledBuffers.clear();
      Futures.addCallback(future, new SpillCallback(spillNumber));
      // Update once per buffer (instead of every record)
      updateTezCountersAndNotify();
      return true;
    } catch(InterruptedException ie) {
      Thread.currentThread().interrupt(); // reset interrupt status
    }
    return false;
  }

  private boolean updatePartitionStats() {
    return (sizePerPartition != null);
  }

  private long[] sizePerPartitionToReport() {
    return reportPartitionStats.isEnabled() ? sizePerPartition : null;
  }

  private void updateGlobalStats(WrappedBuffer buffer) {
    for (int i = 0; i < numPartitions; i++) {
      numRecordsPerPartition[i] += buffer.recordsPerPartition[i];
      if (updatePartitionStats() && rssShuffleClient == null) {
        sizePerPartition[i] += buffer.sizePerPartition[i];
      }
    }
  }

  private WrappedBuffer getNextAvailableBuffer() throws IOException {
    if (availableBuffers.peek() == null) {
      if (numInitializedBuffers < numBuffers) {
        buffers[numInitializedBuffers] = new WrappedBuffer(numPartitions,
            numInitializedBuffers == numBuffers - 1 ? lastBufferSize : sizePerBuffer);
        numInitializedBuffers++;
        return buffers[numInitializedBuffers - 1];
      } else {
        // All buffers initialized, and none available right now. Wait
        try {
          // Ensure that spills are triggered so that buffers can be released.
          mayBeSpill(true);
          return availableBuffers.take();
        } catch (InterruptedException e) {
          Thread.currentThread().interrupt();
          throw new IOInterruptedException("Interrupted while waiting for next buffer", e);
        }
      }
    } else {
      return availableBuffers.poll();
    }
  }

  // All spills using compression for now.
  private class SpillCallable implements Callable<SpillResult> {

    private final List<WrappedBuffer> filledBuffers;
    private final CompressionCodec codec;
    private final TezCounter numRecordsCounter;
    private int spillIndex;
    private SpillPathDetails spillPathDetails;
    private int spillNumber;

    public SpillCallable(List<WrappedBuffer> filledBuffers, CompressionCodec codec,
        TezCounter numRecordsCounter, SpillPathDetails spillPathDetails) {
      this(filledBuffers, codec, numRecordsCounter, spillPathDetails.spillIndex);
      Preconditions.checkArgument(spillPathDetails.outputFilePath != null, "Spill output file "
          + "path can not be null");
      this.spillPathDetails = spillPathDetails;
    }

    public SpillCallable(List<WrappedBuffer> filledBuffers, CompressionCodec codec,
        TezCounter numRecordsCounter, int spillNumber) {
      this.filledBuffers = filledBuffers;
      this.codec = codec;
      this.numRecordsCounter = numRecordsCounter;
      this.spillNumber = spillNumber;
    }

    @Override
    public SpillResult call() throws IOException, InterruptedException {
      // This should not be called with an empty buffer. Check before invoking.

      if (rssShuffleClient == null) {
        return spill();
      } else {
        return pushToRSS();
      }
    }

    private SpillResult spill() throws IOException {
      // Number of parallel spills determined by number of threads.
      // Last spill synchronization handled separately.
      SpillResult spillResult = null;
      if (spillPathDetails == null) {
        this.spillPathDetails = getSpillPathDetails(false, -1, spillNumber);
        this.spillIndex = spillPathDetails.spillIndex;
      }
      LOG.info("Writing spill {} to {}", spillNumber, spillPathDetails.outputFilePath.toString());
      FSDataOutputStream out = rfs.create(spillPathDetails.outputFilePath);
      ensureSpillFilePermissions(spillPathDetails.outputFilePath, rfs);
      TezSpillRecord spillRecord = new TezSpillRecord(numPartitions);
      DataInputBuffer key = new DataInputBuffer();
      DataInputBuffer val = new DataInputBuffer();
      long compressedLength = 0;
      for (int i = 0; i < numPartitions; i++) {
        IFile.Writer writer = null;
        try {
          long segmentStart = out.getPos();
          long numRecords = 0;
          for (WrappedBuffer buffer : filledBuffers) {
            if (buffer.partitionPositions[i] == WrappedBuffer.PARTITION_ABSENT_POSITION) {
              // Skip empty partition.
              continue;
            }
            if (writer == null) {
              writer = new Writer(keySerialization, valSerialization, out, keyClass, valClass, codec, null, null);
            }
            numRecords += writePartition(buffer.partitionPositions[i], buffer, writer, key, val);
          }
          if (writer != null) {
            if (numRecordsCounter != null) {
              // TezCounter is not threadsafe; Since numRecordsCounter would be updated from
              // multiple threads, it is good to synchronize it when incrementing it for correctness.
              synchronized (numRecordsCounter) {
                numRecordsCounter.increment(numRecords);
              }
            }
            writer.close();
            compressedLength += writer.getCompressedLength();
            TezIndexRecord indexRecord = new TezIndexRecord(segmentStart, writer.getRawLength(),
                writer.getCompressedLength());
            spillRecord.putIndex(indexRecord, i);
            writer = null;
          }
        } finally {
          if (writer != null) {
            writer.close();
          }
        }
      }
      key.close();
      val.close();

      spillResult = new SpillResult(compressedLength, this.filledBuffers);

      handleSpillIndex(spillPathDetails, spillRecord);
      LOG.info("{}: Finished spill {}", destNameTrimmed, spillIndex);

      if (LOG.isDebugEnabled()) {
        LOG.debug(destNameTrimmed + ": " + "Spill=" + spillIndex + ", indexPath="
            + spillPathDetails.indexFilePath + ", outputPath=" + spillPathDetails.outputFilePath);
      }

      return spillResult;
    }

    private SpillResult pushToRSS() throws IOException, InterruptedException {
      LOG.info("Unordered output - start push data: spill={}, shuffleId={}, taskIndex={}, attemptNumber={}",
          spillNumber,
          outputContext.shuffleId(),
          outputContext.getTaskIndex(),
          outputContext.getTaskAttemptNumber());

      ByteArrayOutputStream rssBuffer = rssBufferPool.take();
      DataInputBuffer key = new DataInputBuffer();
      DataInputBuffer val = new DataInputBuffer();
      long totalPushedDataLength = 0;
      try {
        for (int i = 0; i < numPartitions; i++) {
          IFile.Writer writer = null;

          try {
            long numRecords = 0;
            for (WrappedBuffer buffer: filledBuffers) {
              if (buffer.partitionPositions[i] == WrappedBuffer.PARTITION_ABSENT_POSITION) {
                // Skip empty partition.
                continue;
              }

              if (writer == null) {
                rssBuffer.reset();
                DataOutputStream out = new DataOutputStream(rssBuffer);

                // Make a space for Celeborn internal shuffle header.
                byte[] emptyArr = new byte[RssShuffleUtils.CELEBORN_SHUFFLE_HEADER_SIZE];
                out.write(emptyArr);

                // Make a space for writing compressed and decompressed length of block.
                out.writeLong(0L);
                out.writeLong(0L);

                writer = new Writer(keySerialization, valSerialization, out, keyClass, valClass, codec,
                    null, null, false, true);
              }

              numRecords += writePartition(buffer.partitionPositions[i], buffer, writer, key, val);
            }

            if (writer != null) {
              if (numRecordsCounter != null) {
                // TezCounter is not thread-safe; Since numRecordsCounter would be updated from
                // multiple threads, it is good to synchronize it when incrementing it for correctness.
                synchronized (numRecordsCounter) {
                  numRecordsCounter.increment(numRecords);
                }
              }

              writer.close();
              long compressedLength = writer.getCompressedLength();
              long rawLength = writer.getRawLength();
              writer = null;

              totalPushedDataLength += compressedLength;
              sizePerPartition[i] += rawLength;

              byte[] data = rssBuffer.toByteArray();
              int dataLength = data.length - RssShuffleUtils.CELEBORN_SHUFFLE_HEADER_SIZE;

              ByteBuffer lengthBuffer = ByteBuffer.allocate(RssShuffleUtils.TEZ_RSS_SHUFFLE_HEADER_SIZE);
              lengthBuffer.putLong(compressedLength);
              lengthBuffer.putLong(rawLength);
              System.arraycopy(
                  lengthBuffer.array(), 0,
                  data, RssShuffleUtils.CELEBORN_SHUFFLE_HEADER_SIZE,
                  RssShuffleUtils.TEZ_RSS_SHUFFLE_HEADER_SIZE);

              assert compressedLength + RssShuffleUtils.TEZ_RSS_SHUFFLE_HEADER_SIZE == dataLength;
              compressedSizePerPartition[i] += dataLength;

              // shuffleId, taskIndex, attemptNumber are printed above
              if (LOG.isDebugEnabled()) {
                LOG.debug("Unordered output - push data: partitionId={}, size={}", i, dataLength);
              }
              rssShuffleClient.pushData(
                  outputContext.shuffleId(),
                  outputContext.getTaskIndex(),
                  outputContext.getTaskAttemptNumber(),
                  i,
                  data,
                  RssShuffleUtils.CELEBORN_SHUFFLE_HEADER_SIZE,
                  dataLength,
                  outputContext.getVertexParallelism(),
                  numPhysicalOutputs);
            }
          } finally {
            if (writer != null) {
              writer.close();
            }
          }
        }
      } finally {
        rssBufferPool.offer(rssBuffer);
      }

      key.close();
      val.close();

      LOG.info("{}: Finished spill {}", destNameTrimmed, spillNumber);

      return new SpillResult(totalPushedDataLength, this.filledBuffers);
    }
  }

  private long writePartition(int pos, WrappedBuffer wrappedBuffer, Writer writer,
      DataInputBuffer keyBuffer, DataInputBuffer valBuffer) throws IOException {
    long numRecords = 0;
    while (pos != WrappedBuffer.PARTITION_ABSENT_POSITION) {
      int metaIndex = pos / INT_SIZE;
      int keyLength = wrappedBuffer.metaBuffer.get(metaIndex + INDEX_KEYLEN);
      int valLength = wrappedBuffer.metaBuffer.get(metaIndex + INDEX_VALLEN);
      keyBuffer.reset(wrappedBuffer.buffer, pos + META_SIZE, keyLength);
      valBuffer.reset(wrappedBuffer.buffer, pos + META_SIZE + keyLength, valLength);

      writer.append(keyBuffer, valBuffer);
      numRecords++;
      pos = wrappedBuffer.metaBuffer.get(metaIndex + INDEX_NEXT);
    }
    return numRecords;
  }

  public static long getInitialMemoryRequirement(Configuration conf, long maxAvailableTaskMemory) {
    long initialMemRequestMb = conf.getInt(
        TezRuntimeConfiguration.TEZ_RUNTIME_UNORDERED_OUTPUT_BUFFER_SIZE_MB,
        TezRuntimeConfiguration.TEZ_RUNTIME_UNORDERED_OUTPUT_BUFFER_SIZE_MB_DEFAULT);
    Preconditions.checkArgument(initialMemRequestMb != 0,
        TezRuntimeConfiguration.TEZ_RUNTIME_UNORDERED_OUTPUT_BUFFER_SIZE_MB + " should be larger than 0");
    long reqBytes = initialMemRequestMb << 20;
    LOG.info("Requested BufferSize ({}): {}", TezRuntimeConfiguration.TEZ_RUNTIME_UNORDERED_OUTPUT_BUFFER_SIZE_MB, initialMemRequestMb);
    return reqBytes;
  }

  private boolean canSendDataOverDME() throws IOException {
    if (dataViaEventsEnabled
        && this.useCachedStream
        && this.finalOutPath == null) {

      // It is possible that in-mem writer spilled over to disk. Need to use
      // that path as finalOutPath and set its permission.

      if (((IFile.FileBackedInMemIFileWriter) writer).isDataFlushedToDisk()) {
        this.finalOutPath =
            ((IFile.FileBackedInMemIFileWriter) writer).getOutputPath();
        ensureSpillFilePermissions(finalOutPath, rfs);
        additionalSpillBytesWritternCounter.increment(writer.getCompressedLength());
      }
    }

    return (writer != null) && (dataViaEventsEnabled)
            && (writer.getCompressedLength() <= dataViaEventsMaxSize);
  }

  private ByteBuffer readDataForDME() throws IOException {
    if (this.useCachedStream
        && !((IFile.FileBackedInMemIFileWriter) writer).isDataFlushedToDisk()) {
      return ((IFile.FileBackedInMemIFileWriter) writer).getData();
    } else {
      try (FSDataInputStream inStream = rfs.open(finalOutPath)) {
        byte[] buf = new byte[(int) writer.getCompressedLength()];
        IOUtils.readFully(inStream, buf, 0, (int) writer.getCompressedLength());
        additionalSpillBytesReadCounter.increment(writer.getCompressedLength());
        return ByteBuffer.wrap(buf);
      }
    }
  }

  @Override
  public List<Event> close() throws IOException, InterruptedException {
    // In case there are buffers to be spilled, schedule spilling
    scheduleSpill(true);
    List<Event> eventList = Lists.newLinkedList();
    isShutdown.set(true);
    spillLock.lock();
    try {
      LOG.info("{}: Waiting for all spills to complete : Pending : {}", destNameTrimmed, pendingSpillCount.get());
      while (pendingSpillCount.get() != 0 && spillException == null) {
        spillInProgress.await();
      }
    } finally {
      spillLock.unlock();
    }
    if (spillException != null) {
      // Do not call mapperEnd() which should be called only if all data sent by pushData() should be committed.
      // If a single pushData() fails or the data should not committed, mapperEnd() should not be called.

      LOG.error(destNameTrimmed + ": Error during spill, throwing");
      // Assuming close will be called on the same thread as the write
      cleanup();
      if (rssShuffleClient != null) {
        cleanupRssShuffleClient();
      }
      cleanupCurrentBuffer();
      if (spillException instanceof IOException) {
        throw (IOException) spillException;
      } else {
        throw new IOException(spillException);
      }
    } else {
      if (LOG.isDebugEnabled()) {
        LOG.debug(destNameTrimmed + ": All spills complete");
      }
      // Assuming close will be called on the same thread as the write
      cleanup();

      List<Event> events = Lists.newLinkedList();
      if (!pipelinedShuffle) {
        if (skipBuffers) {
          writer.close();
          long rawLen = writer.getRawLength();
          long compLen = writer.getCompressedLength();

          BitSet emptyPartitions = new BitSet();
          if (outputRecordsCounter.getValue() == 0) {
            emptyPartitions.set(0);
          }
          if (updatePartitionStats()) {
            if (outputRecordsCounter.getValue() > 0) {
              sizePerPartition[0] = rawLen;
            }
          }
          cleanupCurrentBuffer();

          if (outputRecordsCounter.getValue() > 0) {
            outputBytesWithOverheadCounter.increment(rawLen);
            fileOutputBytesCounter.increment(compLen + indexFileSizeEstimate);
          }
          eventList.add(generateVMEvent());

          if (!canSendDataOverDME()) {
            TezIndexRecord rec = new TezIndexRecord(0, rawLen, compLen);
            TezSpillRecord sr = new TezSpillRecord(1);
            sr.putIndex(rec, 0);
            finalIndexPath = outputFileHandler.getOutputIndexFileForWrite(indexFileSizeEstimate);
            sr.writeToFile(finalIndexPath, conf, localFs);
          }
          eventList.add(generateDMEvent(false, -1, false, outputContext
                  .getUniqueIdentifier(), emptyPartitions));

          return eventList;
        }

        /*
          1. Final merge enabled
             - When lots of spills are there, mergeAll, generate events and return
             - If there are no existing spills, check for final spill and generate events
          2. Final merge disabled
             - If finalSpill generated data, generate events and return
             - If finalSpill did not generate data, it would automatically populate events
         */
        if (isFinalMergeEnabled) {
          if (numSpills.get() > 0) {
            mergeAll();
          } else {
            finalSpill();
          }
          updateTezCountersAndNotify();
          eventList.add(generateVMEvent());
          eventList.add(generateDMEvent());
        } else {
          // if no data is generated, finalSpill would create VMEvent & add to finalEvents
          SpillResult result = finalSpill();
          if (result != null) {
            updateTezCountersAndNotify();
            // Generate vm event
            finalEvents.add(generateVMEvent());

            // compute empty partitions based on spill result and generate DME
            int spillNum = numSpills.get() - 1;
            SpillCallback callback = new SpillCallback(spillNum);
            callback.computePartitionStats(result);
            BitSet emptyPartitions = getEmptyPartitions(callback.getRecordsPerPartition());
            String pathComponent = generatePathComponent(outputContext.getUniqueIdentifier(), spillNum);
            Event finalEvent = generateDMEvent(true, spillNum,
                true, pathComponent, emptyPartitions);
            finalEvents.add(finalEvent);
          }
          //all events to be sent out are in finalEvents.
          eventList.addAll(finalEvents);
        }
        cleanupCurrentBuffer();
        return eventList;
      }

      // Update Counters before call finalSpill() because it may send VME when pipelined shuffle ie enabled.
      updateTezCountersAndNotify();

      //For pipelined case, send out an event in case finalspill generated a spill file.
      if (finalSpill() != null) {
        // VertexManagerEvent is only sent at the end and thus sizePerPartition is used
        // for the sum of all spills.
        mayBeSendEventsForSpill(currentBuffer.recordsPerPartition,
            sizePerPartitionToReport(), numSpills.get() - 1, true);
      }

      if (rssShuffleClient != null) {
        try {
          rssShuffleClient.mapperEnd(
              outputContext.shuffleId(),
              outputContext.getTaskIndex(), outputContext.getTaskAttemptNumber(), outputContext.getVertexParallelism());
        } finally {
          cleanupRssShuffleClient();  // should be called after rssShuffleClient.mapperEnd()
        }
      }
<<<<<<< HEAD

      updateTezCountersAndNotify();
=======
>>>>>>> bdda3b4d
      cleanupCurrentBuffer();
      return events;
    }
  }

  private BitSet getEmptyPartitions(int[] recordsPerPartition) {
    Preconditions.checkArgument(recordsPerPartition != null, "records per partition can not be null");
    BitSet emptyPartitions = new BitSet();
    for (int i = 0; i < numPartitions; i++) {
      if (recordsPerPartition[i] == 0 ) {
        emptyPartitions.set(i);
      }
    }
    return emptyPartitions;
  }

  public boolean reportDetailedPartitionStats() {
    return reportPartitionStats.isPrecise();
  }

  private Event generateVMEvent() throws IOException {
    return ShuffleUtils.generateVMEvent(outputContext, sizePerPartitionToReport(),
        this.reportDetailedPartitionStats(), deflater.get());
  }

  private Event generateDMEvent() throws IOException {
    BitSet emptyPartitions = getEmptyPartitions(numRecordsPerPartition);
    return generateDMEvent(false, -1, false, outputContext.getUniqueIdentifier(), emptyPartitions);
  }

  private Event generateDMEvent(boolean addSpillDetails, int spillId,
      boolean isLastSpill, String pathComponent, BitSet emptyPartitions)
      throws IOException {

    DataMovementEventPayloadProto.Builder payloadBuilder = DataMovementEventPayloadProto
        .newBuilder();
    if (numPartitions == 1) {
      payloadBuilder.setNumRecord((int) outputRecordsCounter.getValue());
    }

    String host = getHost();
    if (emptyPartitions.cardinality() != 0) {
      // Empty partitions exist
      ByteString emptyPartitionsByteString =
          TezCommonUtils.compressByteArrayToByteString(TezUtilsInternal.toByteArray
              (emptyPartitions), deflater.get());
      payloadBuilder.setEmptyPartitions(emptyPartitionsByteString);
    }

    if (emptyPartitions.cardinality() != numPartitions) {
      // Populate payload only if at least 1 partition has data
      if (rssShuffleClient == null) {
        payloadBuilder.setHost(host);
        payloadBuilder.setPathComponent(ShuffleUtils.expandPathComponent(outputContext, compositeFetch, pathComponent));
      }

      // if useShuffleHandlerProcessOnK8s == true, the consumer can retrieve ports from InputContext
      if (rssShuffleClient == null && !outputContext.useShuffleHandlerProcessOnK8s()) {
        int[] shufflePorts = getShufflePort();
        payloadBuilder.setNumPorts(shufflePorts.length);
        for (int i = 0; i < shufflePorts.length; i++) {
          payloadBuilder.addPorts(shufflePorts[i]);
        }
      }
    }

    if (addSpillDetails) {
      payloadBuilder.setSpillId(spillId);
      payloadBuilder.setLastEvent(isLastSpill);
    }

    if (rssShuffleClient != null) {
      if (outputContext.readPartitionAllOnce()) {
        // host = vertex name (so that all DMEs from mappers are sent to the same InputHost)
        payloadBuilder.setHost(outputContext.getTaskVertexName());
      } else {
        // host = task index when using RSS
        // consumed in ShuffleManager.constructRssFetcher()
        payloadBuilder.setHost(String.valueOf(outputContext.getTaskIndex()));
      }

      payloadBuilder.setTaskIndex(outputContext.getTaskIndex());
    }

    if (rssShuffleClient != null && addSpillDetails && isLastSpill) {
      assert pipelinedShuffle == true;
      // If RSS is enabled, reader fetches data when it gets a DME with isLastSpill == true.
      // Therefore, the last event must contain mapId.

      long maxPartitionSize = 0L;
      for (int i = 0; i < numPhysicalOutputs; i++) {
        if (maxPartitionSize < compressedSizePerPartition[i]) {
          maxPartitionSize = compressedSizePerPartition[i];
        }
      }
      if (maxPartitionSize < Integer.MAX_VALUE) {
        for (int i = 0; i < numPhysicalOutputs; i++) {
          payloadBuilder.addPartitionSizes((int) compressedSizePerPartition[i]);
        }
      } else {
        for (int i = 0; i < numPhysicalOutputs; i++) {
          payloadBuilder.addPartitionSizesLong(compressedSizePerPartition[i]);
        }
      }
    }

    if (canSendDataOverDME()) {
      ShuffleUserPayloads.DataProto.Builder dataProtoBuilder = ShuffleUserPayloads.DataProto.newBuilder();
      dataProtoBuilder.setData(ByteString.copyFrom(readDataForDME()));
      dataProtoBuilder.setRawLength((int) this.writer.getRawLength());

      dataProtoBuilder.setCompressedLength((int) this.writer.getCompressedLength());
      payloadBuilder.setData(dataProtoBuilder.build());

      this.dataViaEventSize.increment(this.writer.getCompressedLength());
      if (LOG.isDebugEnabled()) {
        LOG.debug("payload packed in DME, dataSize: " + this.writer.getCompressedLength());
      }
    }

    ByteBuffer payload = payloadBuilder.build().toByteString().asReadOnlyByteBuffer();
    return CompositeDataMovementEvent.create(0, numPartitions, payload);
  }

  private void cleanupCurrentBuffer() {
    currentBuffer.cleanup();
    currentBuffer = null;
  }

  private void cleanup() {
    if (spillExecutor != null) {
      spillExecutor.shutdownNow();
    }
    for (int i = 0; i < buffers.length; i++) {
      if (buffers[i] != null && buffers[i] != currentBuffer) {
        buffers[i].cleanup();
        buffers[i] = null;
      }
    }
    availableBuffers.clear();
  }

  private void cleanupRssShuffleClient() {
    rssShuffleClient.cleanup(
       outputContext.shuffleId(),
       outputContext.getTaskIndex(), outputContext.getTaskAttemptNumber());
  }

  private SpillResult finalSpill() throws IOException {
    if (currentBuffer.nextPosition == 0) {
      if (pipelinedShuffle || !isFinalMergeEnabled) {
        List<Event> eventList = Lists.newLinkedList();
        eventList.add(ShuffleUtils.generateVMEvent(outputContext,
            reportPartitionStats.isEnabled() ? new long[numPartitions] : null,
            reportDetailedPartitionStats(), deflater.get()));
        if ((localOutputRecordsCounter == 0 && outputLargeRecordsCounter.getValue() == 0) ||
            rssShuffleClient != null) {
          // Should send this event (all empty partitions) only when no records are written out.
          // if rssShuffleClient is used, the last DME with isLastSpill == true should be sent
          // so as to trigger fetching in the consumer tasks.
          BitSet emptyPartitions = new BitSet(numPartitions);
          emptyPartitions.flip(0, numPartitions);
          eventList.add(generateDMEvent(true, numSpills.get(), true,
              null, emptyPartitions));
        }
        if (pipelinedShuffle) {
          outputContext.sendEvents(eventList);
        } else if (!isFinalMergeEnabled) {
          finalEvents.addAll(0, eventList);
        }
      }
      return null;
    } else {
      updateGlobalStats(currentBuffer);
      filledBuffers.add(currentBuffer);

      SpillCallable spillCallable;
      if (rssShuffleClient != null) {
        int spillIndex = numSpills.getAndIncrement();
        spillCallable = new SpillCallable(filledBuffers, codec, null, spillIndex);
      } else {
        //setup output file and index file
        SpillPathDetails spillPathDetails = getSpillPathDetails(true, -1);
        spillCallable = new SpillCallable(filledBuffers, codec, null, spillPathDetails);
      }

      try {
        SpillResult spillResult = spillCallable.call();

        fileOutputBytesCounter.increment(spillResult.spillSize);
        fileOutputBytesCounter.increment(indexFileSizeEstimate);
        return spillResult;
      } catch (Exception ex) {
        throw (ex instanceof IOException) ? (IOException)ex : new IOException(ex);
      }
    }
  }

  /**
   * Set up spill output file, index file details.
   *
   * @param isFinalSpill
   * @param expectedSpillSize
   * @return SpillPathDetails
   * @throws IOException
   */
  private SpillPathDetails getSpillPathDetails(boolean isFinalSpill, long expectedSpillSize)
      throws IOException {
    int spillNumber = numSpills.getAndIncrement();
    return getSpillPathDetails(isFinalSpill, expectedSpillSize, spillNumber);
  }

  /**
   * Set up spill output file, index file details.
   *
   * @param isFinalSpill
   * @param expectedSpillSize
   * @param spillNumber
   * @return SpillPathDetails
   * @throws IOException
   */
  private SpillPathDetails getSpillPathDetails(boolean isFinalSpill, long expectedSpillSize,
      int spillNumber) throws IOException {
    long spillSize = (expectedSpillSize < 0) ?
        (currentBuffer.nextPosition + numPartitions * APPROX_HEADER_LENGTH) : expectedSpillSize;

    Path outputFilePath = null;
    Path indexFilePath = null;

    if (!pipelinedShuffle && isFinalMergeEnabled) {
      if (isFinalSpill) {
        outputFilePath = outputFileHandler.getOutputFileForWrite(spillSize);
        indexFilePath = outputFileHandler.getOutputIndexFileForWrite(indexFileSizeEstimate);

        //Setting this for tests
        finalOutPath = outputFilePath;
        finalIndexPath = indexFilePath;
      } else {
        outputFilePath = outputFileHandler.getSpillFileForWrite(spillNumber, spillSize);
      }
    } else {
      outputFilePath = outputFileHandler.getSpillFileForWrite(spillNumber, spillSize);
      indexFilePath  = outputFileHandler.getSpillIndexFileForWrite(spillNumber, indexFileSizeEstimate);
    }

    return new SpillPathDetails(outputFilePath, indexFilePath, spillNumber);
  }

  private void mergeAll() throws IOException {
    long expectedSize = spilledSize;
    if (currentBuffer.nextPosition != 0) {
      expectedSize += currentBuffer.nextPosition - (currentBuffer.numRecords * META_SIZE)
          - currentBuffer.skipSize + numPartitions * APPROX_HEADER_LENGTH;
      // Update final statistics.
      updateGlobalStats(currentBuffer);
    }

    SpillPathDetails spillPathDetails = getSpillPathDetails(true, expectedSize);
    finalIndexPath = spillPathDetails.indexFilePath;
    finalOutPath = spillPathDetails.outputFilePath;

    TezSpillRecord finalSpillRecord = new TezSpillRecord(numPartitions);

    DataInputBuffer keyBuffer = new DataInputBuffer();
    DataInputBuffer valBuffer = new DataInputBuffer();

    DataInputBuffer keyBufferIFile = new DataInputBuffer();
    DataInputBuffer valBufferIFile = new DataInputBuffer();

    FSDataOutputStream out = null;
    try {
      out = rfs.create(finalOutPath);
      ensureSpillFilePermissions(finalOutPath, rfs);
      Writer writer = null;

      for (int i = 0; i < numPartitions; i++) {
        long segmentStart = out.getPos();
        if (numRecordsPerPartition[i] == 0) {
          if (LOG.isDebugEnabled()) {
            LOG.debug(destNameTrimmed + ": " + "Skipping partition: " + i + " in final merge since it has no records");
          }
          continue;
        }
        writer = new Writer(keySerialization, valSerialization, out, keyClass, valClass, codec, null, null);
        try {
          if (currentBuffer.nextPosition != 0
              && currentBuffer.partitionPositions[i] != WrappedBuffer.PARTITION_ABSENT_POSITION) {
            // Write current buffer.
            writePartition(currentBuffer.partitionPositions[i], currentBuffer, writer, keyBuffer,
                valBuffer);
          }
          synchronized (spillInfoList) {
            for (SpillInfo spillInfo : spillInfoList) {
              TezIndexRecord indexRecord = spillInfo.spillRecord.getIndex(i);
              if (indexRecord.getPartLength() == 0) {
                // Skip empty partitions within a spill
                continue;
              }
              FSDataInputStream in = rfs.open(spillInfo.outPath);
              in.seek(indexRecord.getStartOffset());
              IFile.Reader reader = new IFile.Reader(in, indexRecord.getPartLength(), codec, null,
                  additionalSpillBytesReadCounter, ifileReadAhead, ifileReadAheadLength,
                  ifileBufferSize, outputContext);
              // reader.close() may not be called if the following while{} block throws IOException.
              // In this case, reader.decompressor is not returned to the pool.
              // However, this is not memory leak because reader is eventually garbage collected, at which point
              // reader.decompressor is also garbage collected. It is just that reader.decompressor is not reused.
              // Note that reader.close() itself may throw IOException and reader.decompressor may not be returned to the pool.
              // For the same reason, this not memory leak because reader.decompressor is eventually garbage collected.
              while (reader.nextRawKey(keyBufferIFile)) {
                // TODO Inefficient. If spills are not compressed, a direct copy should be possible
                // given the current IFile format. Also extremely inefficient for large records,
                // since the entire record will be read into memory.
                reader.nextRawValue(valBufferIFile);
                writer.append(keyBufferIFile, valBufferIFile);
              }
              reader.close();
            }
          }
          writer.close();
          fileOutputBytesCounter.increment(writer.getCompressedLength());
          TezIndexRecord indexRecord = new TezIndexRecord(segmentStart, writer.getRawLength(),
              writer.getCompressedLength());
          writer = null;
          finalSpillRecord.putIndex(indexRecord, i);
        } finally {
          if (writer != null) {
            writer.close();
          }
        }
      }
    } finally {
      if (out != null) {
        out.close();
        // always call deleteIntermediateSpills() because it does not affect VertexRerun and fault-tolerance
        deleteIntermediateSpills();
      }
    }
    finalSpillRecord.writeToFile(finalIndexPath, conf, localFs);
    fileOutputBytesCounter.increment(indexFileSizeEstimate);
    LOG.info("{}: Finished final spill after merging : {} spills", destNameTrimmed, numSpills.get());
  }

  private void deleteIntermediateSpills() {
    // Delete the intermediate spill files
    ExecutorServiceUserGroupInformation executorServiceUgi = outputContext.getExecutorServiceUgi();
    ExecutorService executorService = executorServiceUgi.getExecutorService();
    UserGroupInformation taskUgi = executorServiceUgi.getUgi();
    executorService.submit(new Runnable() {
      @Override
      public void run() {
        try {
          taskUgi.doAs(new PrivilegedExceptionAction<Void>() {
            @Override
            public Void run() {
              synchronized (spillInfoList) {
                for (SpillInfo spill : spillInfoList) {
                  try {
                    LOG.info("Deleting intermediate spill: " + spill.outPath);
                    rfs.delete(spill.outPath, false);
                  } catch (IOException e) {
                    LOG.warn("Unable to delete intermediate spill " + spill.outPath, e);
                  }
                }
              }
              return null;
            }
          });
        } catch (IOException e) {
          LOG.warn("Error while deleting intermediate spills", e);
        } catch (InterruptedException e) {
          LOG.warn("Interrupted while deleting intermediate spills", e);
        }
      }
    });
  }

  private void writeLargeRecord(final Object key, final Object value, final int partition)
      throws IOException {
    if (rssShuffleClient == null) {
      spillLargeRecord(key, value, partition);
    } else {
      pushLargeRecord(key, value, partition);
    }
  }

  private void spillLargeRecord(final Object key, final Object value, final int partition) throws IOException {
    numAdditionalSpillsCounter.increment(1);
    long size = sizePerBuffer - (currentBuffer.numRecords * META_SIZE) - currentBuffer.skipSize
        + numPartitions * APPROX_HEADER_LENGTH;
    SpillPathDetails spillPathDetails = getSpillPathDetails(false, size);
    int spillIndex = spillPathDetails.spillIndex;
    FSDataOutputStream out = null;
    long outSize = 0;
    try {
      final TezSpillRecord spillRecord = new TezSpillRecord(numPartitions);
      final Path outPath = spillPathDetails.outputFilePath;
      out = rfs.create(outPath);
      ensureSpillFilePermissions(outPath, rfs);
      BitSet emptyPartitions = null;
      if (pipelinedShuffle || !isFinalMergeEnabled) {
        emptyPartitions = new BitSet(numPartitions);
      }
      for (int i = 0; i < numPartitions; i++) {
        final long recordStart = out.getPos();
        if (i == partition) {
          spilledRecordsCounter.increment(1);
          Writer writer = null;
          try {
            writer = new IFile.Writer(keySerialization, valSerialization, out, keyClass, valClass, codec, null, null);
            writer.append(key, value);
            outputLargeRecordsCounter.increment(1);
            numRecordsPerPartition[i]++;
            if (updatePartitionStats()) {
              sizePerPartition[i] += writer.getRawLength();
            }
            writer.close();
            synchronized (additionalSpillBytesWritternCounter) {
              additionalSpillBytesWritternCounter.increment(writer.getCompressedLength());
            }
            TezIndexRecord indexRecord = new TezIndexRecord(recordStart, writer.getRawLength(),
                writer.getCompressedLength());
            spillRecord.putIndex(indexRecord, i);
            outSize = writer.getCompressedLength();
            writer = null;
          } finally {
            if (writer != null) {
              writer.close();
            }
          }
        } else {
          if (emptyPartitions != null) {
            emptyPartitions.set(i);
          }
        }
      }
      handleSpillIndex(spillPathDetails, spillRecord);

      mayBeSendEventsForSpill(emptyPartitions, sizePerPartitionToReport(),
          spillIndex, false);

      LOG.info("{}: Finished writing large record of size {} to spill file {}", destNameTrimmed, outSize, spillIndex);
      if (LOG.isDebugEnabled()) {
        LOG.debug(destNameTrimmed + ": " + "LargeRecord Spill=" + spillIndex + ", indexPath="
            + spillPathDetails.indexFilePath + ", outputPath="
            + spillPathDetails.outputFilePath);
      }
    } finally {
      if (out != null) {
        out.close();
      }
    }
  }

  private void pushLargeRecord(final Object key, final Object value, final int partition)
      throws IOException {
    int spillIndex = numSpills.getAndIncrement();
    numAdditionalSpillsCounter.increment(1);
    spilledRecordsCounter.increment(1);

    // acquire buffer

    long compressedLength = 0;

    Writer writer = null;
    if (rssBufferForLargeRecord == null) {
      rssBufferForLargeRecord = new ByteArrayOutputStream();
    }
    try {
      rssBufferForLargeRecord.reset();
      DataOutputStream out = new DataOutputStream(rssBufferForLargeRecord);

      // Make a space for Celeborn internal shuffle header.
      byte[] emptyArr = new byte[RssShuffleUtils.CELEBORN_SHUFFLE_HEADER_SIZE];
      out.write(emptyArr);

      // Make a space for writing compressed and decompressed length of block.
      out.writeLong(0L);
      out.writeLong(0L);

      writer = new IFile.Writer(keySerialization, valSerialization, out, keyClass, valClass, codec, null,
          null, false, true);
      writer.append(key, value);

      outputLargeRecordsCounter.increment(1);
      numRecordsPerPartition[partition]++;
      if (updatePartitionStats()) {
        sizePerPartition[partition] += writer.getRawLength();
      }

      writer.close();
      long rawLength = writer.getRawLength();
      compressedLength = writer.getCompressedLength();

      synchronized (additionalSpillBytesWritternCounter) {
        additionalSpillBytesWritternCounter.increment(compressedLength);
      }

      writer = null;

      byte[] data = rssBufferForLargeRecord.toByteArray();
      int dataLength = data.length - RssShuffleUtils.CELEBORN_SHUFFLE_HEADER_SIZE;

      ByteBuffer lengthBuffer = ByteBuffer.allocate(RssShuffleUtils.TEZ_RSS_SHUFFLE_HEADER_SIZE);
      lengthBuffer.putLong(compressedLength);
      lengthBuffer.putLong(rawLength);
      System.arraycopy(
          lengthBuffer.array(), 0,
          data, RssShuffleUtils.CELEBORN_SHUFFLE_HEADER_SIZE,
          RssShuffleUtils.TEZ_RSS_SHUFFLE_HEADER_SIZE);

      assert compressedLength + RssShuffleUtils.TEZ_RSS_SHUFFLE_HEADER_SIZE == dataLength;
      compressedSizePerPartition[partition] += dataLength;

      LOG.info("Unordered output - push large record: shuffleId={}, taskIndex={}, attemptNumber={}, partitionId={}, size={}",
          outputContext.shuffleId(),
          outputContext.getTaskIndex(),
          outputContext.getTaskAttemptNumber(), partition, dataLength);
      rssShuffleClient.pushData(
          outputContext.shuffleId(),
          outputContext.getTaskIndex(),
          outputContext.getTaskAttemptNumber(),
          partition,
          data,
          RssShuffleUtils.CELEBORN_SHUFFLE_HEADER_SIZE,
          dataLength,
          outputContext.getVertexParallelism(),
          numPhysicalOutputs);
    } finally {
      if (writer != null) {
        writer.close();
      }
    }

    // push data and release buffer

    BitSet emptyPartitions = new BitSet(numPartitions);
    emptyPartitions.set(0, numPartitions);
    emptyPartitions.clear(partition);

    mayBeSendEventsForSpill(emptyPartitions, sizePerPartitionToReport(), spillIndex, false);

    LOG.info("{}: Finished pushing large record of size {}. Spill index: {}",
        destNameTrimmed, compressedLength, spillIndex);
  }

  private void handleSpillIndex(SpillPathDetails spillPathDetails, TezSpillRecord spillRecord)
      throws IOException {
    if (spillPathDetails.indexFilePath != null) {
      //write the index record
      spillRecord.writeToFile(spillPathDetails.indexFilePath, conf, localFs);
    } else {
      //add to cache
      SpillInfo spillInfo = new SpillInfo(spillRecord, spillPathDetails.outputFilePath);
      spillInfoList.add(spillInfo);
      numAdditionalSpillsCounter.increment(1);
    }
  }

  private class BufferFillingOutputStream extends OutputStream {

    private final byte[] scratch = new byte[1];

    @Override
    public void write(int v) throws IOException {
      scratch[0] = (byte) v;
      write(scratch, 0, 1);
    }

    public void write(byte[] b, int off, int len) throws IOException {
      if (currentBuffer.full) {
          /* no longer do anything until reset */
      } else if (len > currentBuffer.availableSize) {
        currentBuffer.full = true; /* stop working & signal we hit the end */
      } else {
        System.arraycopy(b, off, currentBuffer.buffer, currentBuffer.nextPosition, len);
        currentBuffer.nextPosition += len;
        currentBuffer.availableSize -= len;
      }
    }
  }

  private static class WrappedBuffer {

    private static final int PARTITION_ABSENT_POSITION = -1;

    private final int[] partitionPositions;
    private final int[] recordsPerPartition;
    // uncompressed size for each partition
    private final long[] sizePerPartition;
    private final int numPartitions;
    private final int size;

    private byte[] buffer;
    private IntBuffer metaBuffer;

    private int numRecords = 0;
    private int skipSize = 0;

    private int nextPosition = 0;
    private int availableSize;
    private boolean full = false;

    WrappedBuffer(int numPartitions, int size) {
      this.partitionPositions = new int[numPartitions];
      this.recordsPerPartition = new int[numPartitions];
      this.sizePerPartition = new long[numPartitions];
      this.numPartitions = numPartitions;
      for (int i = 0; i < numPartitions; i++) {
        this.partitionPositions[i] = PARTITION_ABSENT_POSITION;
        this.recordsPerPartition[i] = 0;
        this.sizePerPartition[i] = 0;
      }
      size = size - (size % INT_SIZE);
      this.size = size;
      this.buffer = new byte[size];
      this.metaBuffer = ByteBuffer.wrap(buffer).order(ByteOrder.nativeOrder()).asIntBuffer();
      availableSize = size;
    }

    void reset() {
      for (int i = 0; i < numPartitions; i++) {
        this.partitionPositions[i] = PARTITION_ABSENT_POSITION;
        this.recordsPerPartition[i] = 0;
        this.sizePerPartition[i] = 0;
      }
      numRecords = 0;
      nextPosition = 0;
      skipSize = 0;
      availableSize = size;
      full = false;
    }

    void cleanup() {
      buffer = null;
      metaBuffer = null;
    }
  }

  private String generatePathComponent(String uniqueId, int spillNumber) {
    return (uniqueId + "_" + spillNumber);
  }

  private List<Event> generateEventForSpill(BitSet emptyPartitions, long[] sizePerPartition,
      int spillNumber,
      boolean isFinalUpdate) throws IOException {
    List<Event> eventList = Lists.newLinkedList();
    //Send out an event for consuming.
    String pathComponent = generatePathComponent(outputContext.getUniqueIdentifier(), spillNumber);
    if (isFinalUpdate) {
      eventList.add(ShuffleUtils.generateVMEvent(outputContext,
          sizePerPartition, reportDetailedPartitionStats(), deflater.get()));
    }
    Event compEvent = generateDMEvent(true, spillNumber, isFinalUpdate,
        pathComponent, emptyPartitions);
    eventList.add(compEvent);
    return eventList;
  }

  private void mayBeSendEventsForSpill(
      BitSet emptyPartitions, long[] sizePerPartition,
      int spillNumber, boolean isFinalUpdate) {
    if (!pipelinedShuffle) {
      if (isFinalMergeEnabled) {
        return;
      }
    }
    List<Event> events = null;
    try {
      events = generateEventForSpill(emptyPartitions, sizePerPartition, spillNumber,
          isFinalUpdate);
      LOG.info("{}: Adding spill event for spill (final update={}), spillId={}",
          destNameTrimmed, isFinalUpdate, spillNumber);
      if (pipelinedShuffle) {
        //Send out an event for consuming.
        outputContext.sendEvents(events);
      } else if (!isFinalMergeEnabled) {
        this.finalEvents.addAll(events);
      }
    } catch (IOException e) {
      LOG.error(destNameTrimmed + ": Error in sending pipelined events", e);
      outputContext.reportFailure(TaskFailureType.NON_FATAL, e,
          "Error in sending events.");
    }
  }

  private void mayBeSendEventsForSpill(int[] recordsPerPartition,
      long[] sizePerPartition, int spillNumber, boolean isFinalUpdate) {
    BitSet emptyPartitions = getEmptyPartitions(recordsPerPartition);
    mayBeSendEventsForSpill(emptyPartitions, sizePerPartition, spillNumber,
        isFinalUpdate);
  }

  private class SpillCallback implements FutureCallback<SpillResult> {

    private final int spillNumber;
    private int recordsPerPartition[];
    private long sizePerPartition[];

    SpillCallback(int spillNumber) {
      this.spillNumber = spillNumber;
    }

    void computePartitionStats(SpillResult result) {
      if (result.filledBuffers.size() == 1) {
        recordsPerPartition = result.filledBuffers.get(0).recordsPerPartition;
        sizePerPartition = result.filledBuffers.get(0).sizePerPartition;
      } else {
        recordsPerPartition = new int[numPartitions];
        sizePerPartition = new long[numPartitions];
        for (WrappedBuffer buffer : result.filledBuffers) {
          for (int i = 0; i < numPartitions; ++i) {
            recordsPerPartition[i] += buffer.recordsPerPartition[i];
            sizePerPartition[i] += buffer.sizePerPartition[i];
          }
        }
      }
    }

    int[] getRecordsPerPartition() {
      return recordsPerPartition;
    }

    @Override
    public void onSuccess(SpillResult result) {
      synchronized (UnorderedPartitionedKVWriter.this) {
        spilledSize += result.spillSize;
      }

      computePartitionStats(result);

      mayBeSendEventsForSpill(recordsPerPartition, sizePerPartition, spillNumber, false);

      try {
        for (WrappedBuffer buffer : result.filledBuffers) {
          buffer.reset();
          availableBuffers.add(buffer);
        }
      } catch (Throwable e) {
        LOG.error(destNameTrimmed + ": Failure while attempting to reset buffer after spill", e);
        outputContext.reportFailure(TaskFailureType.NON_FATAL, e, "Failure while attempting to reset buffer after spill");
      }

      if (!pipelinedShuffle && isFinalMergeEnabled) {
        synchronized(additionalSpillBytesWritternCounter) {
          additionalSpillBytesWritternCounter.increment(result.spillSize);
        }
      } else {
        synchronized(fileOutputBytesCounter) {
          fileOutputBytesCounter.increment(indexFileSizeEstimate);
          fileOutputBytesCounter.increment(result.spillSize);
        }
      }

      spillLock.lock();
      try {
        if (pendingSpillCount.decrementAndGet() == 0) {
          spillInProgress.signal();
        }
      } finally {
        spillLock.unlock();
        availableSlots.release();
      }
    }

    @Override
    public void onFailure(Throwable t) {
      // spillException setup to throw an exception back to the user. Requires synchronization.
      // Consider removing it in favor of having Tez kill the task
      LOG.error(destNameTrimmed + ": Failure while spilling to disk", t);
      spillException = t;
      outputContext.reportFailure(TaskFailureType.NON_FATAL, t, "Failure while spilling to disk");
      spillLock.lock();
      try {
        spillInProgress.signal();
      } finally {
        spillLock.unlock();
        availableSlots.release();
      }
    }
  }

  private static class SpillResult {
    final long spillSize;
    final List<WrappedBuffer> filledBuffers;

    SpillResult(long size, List<WrappedBuffer> filledBuffers) {
      this.spillSize = size;
      this.filledBuffers = filledBuffers;
    }
  }

  private static class SpillInfo {
    final TezSpillRecord spillRecord;
    final Path outPath;

    SpillInfo(TezSpillRecord spillRecord, Path outPath) {
      this.spillRecord = spillRecord;
      this.outPath = outPath;
    }
  }

  @VisibleForTesting
  String getHost() {
    return outputContext.getExecutionContext().getHostName();
  }

  @VisibleForTesting
  int[] getShufflePort() throws IOException {
    String auxiliaryService = conf.get(TezConfiguration.TEZ_AM_SHUFFLE_AUXILIARY_SERVICE_ID,
        TezConfiguration.TEZ_AM_SHUFFLE_AUXILIARY_SERVICE_ID_DEFAULT);
    ByteBuffer shuffleMetadata = outputContext.getServiceProviderMetaData(auxiliaryService);
    int[] shufflePorts = ShuffleUtils.deserializeShuffleProviderMetaData(shuffleMetadata);
    return shufflePorts;
  }

  @InterfaceAudience.Private
  static class SpillPathDetails {
    final Path indexFilePath;
    final Path outputFilePath;
    final int spillIndex;

    SpillPathDetails(Path outputFilePath, Path indexFilePath, int spillIndex) {
      this.outputFilePath = outputFilePath;
      this.indexFilePath = indexFilePath;
      this.spillIndex = spillIndex;
    }
  }
}<|MERGE_RESOLUTION|>--- conflicted
+++ resolved
@@ -1047,11 +1047,7 @@
           cleanupRssShuffleClient();  // should be called after rssShuffleClient.mapperEnd()
         }
       }
-<<<<<<< HEAD
-
-      updateTezCountersAndNotify();
-=======
->>>>>>> bdda3b4d
+
       cleanupCurrentBuffer();
       return events;
     }
