/**
 * Licensed to the Apache Software Foundation (ASF) under one
 * or more contributor license agreements.  See the NOTICE file
 * distributed with this work for additional information
 * regarding copyright ownership.  The ASF licenses this file
 * to you under the Apache License, Version 2.0 (the
 * "License"); you may not use this file except in compliance
 * with the License.  You may obtain a copy of the License at
 *
 *     http://www.apache.org/licenses/LICENSE-2.0
 *
 * Unless required by applicable law or agreed to in writing, software
 * distributed under the License is distributed on an "AS IS" BASIS,
 * WITHOUT WARRANTIES OR CONDITIONS OF ANY KIND, either express or implied.
 * See the License for the specific language governing permissions and
 * limitations under the License.
 */

package org.apache.tez.runtime.library.common.shuffle.impl;

import java.io.IOException;
import java.io.InputStream;
import java.io.OutputStream;
import java.nio.ByteBuffer;
import java.text.DecimalFormat;
import java.util.ArrayList;
import java.util.Arrays;
import java.util.BitSet;
import java.util.Collections;
import java.util.Comparator;
import java.util.Iterator;
import java.util.List;
import java.util.Map;
import java.util.Set;
import java.util.concurrent.*;
import java.util.concurrent.atomic.AtomicBoolean;
import java.util.concurrent.atomic.AtomicInteger;
import java.util.concurrent.locks.Condition;
import java.util.concurrent.locks.ReentrantLock;
import java.util.stream.Collectors;

import javax.crypto.SecretKey;

import com.google.common.annotations.VisibleForTesting;
import org.apache.celeborn.client.ShuffleClient;
import org.apache.tez.dag.api.TezConfiguration;
import org.apache.tez.http.HttpConnectionParams;
import org.apache.tez.runtime.api.TaskFailureType;
import org.apache.tez.runtime.library.common.CompositeInputAttemptIdentifier;
import org.apache.tez.runtime.library.common.shuffle.*;
import org.slf4j.Logger;
import org.slf4j.LoggerFactory;
import org.apache.hadoop.conf.Configuration;
import org.apache.hadoop.fs.FileSystem;
import org.apache.hadoop.fs.LocalDirAllocator;
import org.apache.hadoop.fs.Path;
import org.apache.hadoop.fs.RawLocalFileSystem;
import org.apache.hadoop.io.compress.CompressionCodec;
import org.apache.tez.common.TezRuntimeFrameworkConfigs;
import org.apache.tez.common.TezUtilsInternal;
import org.apache.tez.common.counters.TaskCounter;
import org.apache.tez.common.counters.TezCounter;
import org.apache.tez.common.security.JobTokenSecretManager;
import org.apache.tez.dag.api.TezUncheckedException;
import org.apache.tez.runtime.api.Event;
import org.apache.tez.runtime.api.InputContext;
import org.apache.tez.runtime.api.events.InputReadErrorEvent;
import org.apache.tez.runtime.library.api.TezRuntimeConfiguration;
import org.apache.tez.runtime.library.common.InputAttemptIdentifier;
import org.apache.tez.runtime.library.common.TezRuntimeUtils;
import org.apache.tez.runtime.library.common.shuffle.FetchedInput.Type;
import org.apache.tez.runtime.library.common.shuffle.Fetcher.FetcherBuilder;
import org.apache.tez.runtime.library.common.shuffle.InputHost.PartitionToInputs;
import org.apache.tez.runtime.library.common.shuffle.ShuffleUtils.FetchStatsLogger;

import com.google.common.base.Objects;
import org.apache.tez.common.Preconditions;
import com.google.common.collect.Iterables;
import com.google.common.collect.Lists;
import com.google.common.util.concurrent.FutureCallback;
import com.google.common.util.concurrent.Futures;
import com.google.common.util.concurrent.ListenableFuture;
import com.google.common.util.concurrent.ListeningExecutorService;
import com.google.common.util.concurrent.MoreExecutors;
import com.google.common.util.concurrent.ThreadFactoryBuilder;

// This only knows how to deal with a single srcIndex for a given targetIndex.
// In case the src task generates multiple outputs for the same target Index
// (multiple src-indices), modifications will be required.
public class ShuffleManager implements FetcherCallback {

  private static final Logger LOG = LoggerFactory.getLogger(ShuffleManager.class);
  private static final Logger LOG_FETCH = LoggerFactory.getLogger(LOG.getName() + ".fetch");
  private static final FetchStatsLogger fetchStatsLogger = new FetchStatsLogger(LOG_FETCH, LOG);

  private final InputContext inputContext;
  private final int numInputs;  // AbstractLogicalInput.numPhysicalInputs

  private final DecimalFormat mbpsFormat = new DecimalFormat("0.00");

  private final FetchedInputAllocator inputManager;

  @VisibleForTesting
  final ListeningExecutorService fetcherExecutor;

  private final ListeningExecutorService schedulerExecutor;
  private final RunShuffleCallable schedulerCallable;
  
  private final BlockingQueue<FetchedInput> completedInputs;
  private final AtomicBoolean inputReadyNotificationSent = new AtomicBoolean(false);
  @VisibleForTesting
  final BitSet completedInputSet;   // [0, ..., numInputs - 1]
  private final ConcurrentMap<HostPort, InputHost> knownSrcHosts;
  private final BlockingQueue<InputHost> pendingHosts;
  private final Set<InputAttemptIdentifier> obsoletedInputs;
  private final Set<FetcherBase> runningFetchers;
  
  private final AtomicInteger numCompletedInputs = new AtomicInteger(0);
  private final AtomicInteger numFetchedSpills = new AtomicInteger(0);

  private final long startTime;
  // private long lastProgressTime;
  private long totalBytesShuffledTillNow;

  // Required to be held when manipulating pendingHosts
  private final ReentrantLock lock = new ReentrantLock();
  private final Condition wakeLoop = lock.newCondition();
  
  private final int numFetchers;
  private final boolean asyncHttp;
  
  // Parameters required by Fetchers
  private final JobTokenSecretManager jobTokenSecretMgr;
  private final CompressionCodec codec;
  private final boolean localDiskFetchEnabled;
  private final boolean localFetchComparePort;
  private final boolean sharedFetchEnabled;
  private final boolean verifyDiskChecksum;
  private final boolean compositeFetch;
  
  private final int ifileBufferSize;
  private final boolean ifileReadAhead;
  private final int ifileReadAheadLength;
  
  private final String srcNameTrimmed;

  private final int maxTaskOutputAtOnce;

  private final AtomicBoolean isShutdown = new AtomicBoolean(false);

  private long inputRecordsFromEvents;
  private long eventsReceived; 
  private final TezCounter approximateInputRecords;
  private final TezCounter shuffledInputsCounter;
  private final TezCounter failedShufflesCounter;
  private final TezCounter bytesShuffledCounter;
  private final TezCounter decompressedDataSizeCounter;
  private final TezCounter bytesShuffledToDiskCounter;
  private final TezCounter bytesShuffledToMemCounter;
  private final TezCounter bytesShuffledDirectDiskCounter;
  
  private volatile Throwable shuffleError;
  private final HttpConnectionParams httpConnectionParams;
  

  private final LocalDirAllocator localDirAllocator;
  private final RawLocalFileSystem localFs;
  private final Path[] localDisks;
  private final String localhostName;
  public final int[] localShufflePorts;

  private final TezCounter shufflePhaseTime;
  private final TezCounter firstEventReceived;
  private final TezCounter lastEventReceived;

  //To track shuffleInfo events when finalMerge is disabled OR pipelined shuffle is enabled in source.
  @VisibleForTesting
  final Map<Integer, ShuffleEventInfo> shuffleInfoEventsMap;

  // TODO More counters - FetchErrors, speed?
  private final ShuffleClient rssShuffleClient;

  private long rssFetchSplitThresholdSize;

  public ShuffleManager(InputContext inputContext, Configuration conf, int numInputs,
      int bufferSize, boolean ifileReadAheadEnabled, int ifileReadAheadLength,
      CompressionCodec codec, FetchedInputAllocator inputAllocator,
      ShuffleClient rssShuffleClient) throws IOException {
    this.inputContext = inputContext;
    this.numInputs = numInputs;

    this.approximateInputRecords = inputContext.getCounters().findCounter(TaskCounter.APPROXIMATE_INPUT_RECORDS);
    this.shuffledInputsCounter = inputContext.getCounters().findCounter(TaskCounter.NUM_SHUFFLED_INPUTS);
    this.failedShufflesCounter = inputContext.getCounters().findCounter(TaskCounter.NUM_FAILED_SHUFFLE_INPUTS);
    this.bytesShuffledCounter = inputContext.getCounters().findCounter(TaskCounter.SHUFFLE_BYTES);
    this.decompressedDataSizeCounter = inputContext.getCounters().findCounter(TaskCounter.SHUFFLE_BYTES_DECOMPRESSED);
    this.bytesShuffledToDiskCounter = inputContext.getCounters().findCounter(TaskCounter.SHUFFLE_BYTES_TO_DISK);
    this.bytesShuffledToMemCounter = inputContext.getCounters().findCounter(TaskCounter.SHUFFLE_BYTES_TO_MEM);
    this.bytesShuffledDirectDiskCounter = inputContext.getCounters().findCounter(TaskCounter.SHUFFLE_BYTES_DISK_DIRECT);
  
    this.ifileBufferSize = bufferSize;
    this.ifileReadAhead = ifileReadAheadEnabled;
    this.ifileReadAheadLength = ifileReadAheadLength;
    this.codec = codec;
    this.inputManager = inputAllocator;
    this.localDiskFetchEnabled = conf.getBoolean(TezRuntimeConfiguration.TEZ_RUNTIME_OPTIMIZE_LOCAL_FETCH,
        TezRuntimeConfiguration.TEZ_RUNTIME_OPTIMIZE_LOCAL_FETCH_DEFAULT);
    this.localFetchComparePort = conf.getBoolean(TezRuntimeConfiguration.TEZ_RUNTIME_LOCAL_FETCH_COMPARE_PORT,
        TezRuntimeConfiguration.TEZ_RUNTIME_LOCAL_FETCH_COMPARE_PORT_DEFAULT);
    this.sharedFetchEnabled = conf.getBoolean(TezRuntimeConfiguration.TEZ_RUNTIME_OPTIMIZE_SHARED_FETCH,
        TezRuntimeConfiguration.TEZ_RUNTIME_OPTIMIZE_SHARED_FETCH_DEFAULT);
    this.verifyDiskChecksum = conf.getBoolean(
        TezRuntimeConfiguration.TEZ_RUNTIME_SHUFFLE_FETCH_VERIFY_DISK_CHECKSUM,
        TezRuntimeConfiguration.TEZ_RUNTIME_SHUFFLE_FETCH_VERIFY_DISK_CHECKSUM_DEFAULT);

    this.shufflePhaseTime = inputContext.getCounters().findCounter(TaskCounter.SHUFFLE_PHASE_TIME);
    this.firstEventReceived = inputContext.getCounters().findCounter(TaskCounter.FIRST_EVENT_RECEIVED);
    this.lastEventReceived = inputContext.getCounters().findCounter(TaskCounter.LAST_EVENT_RECEIVED);
    this.compositeFetch = rssShuffleClient != null || ShuffleUtils.isTezShuffleHandler(conf);

    this.srcNameTrimmed = TezUtilsInternal.cleanVertexName(inputContext.getSourceVertexName());
  
    completedInputSet = new BitSet(numInputs);
    /**
     * In case of pipelined shuffle, it is possible to get multiple FetchedInput per attempt.
     * We do not know upfront the number of spills from source.
     */
    completedInputs = new LinkedBlockingDeque<FetchedInput>();
    knownSrcHosts = new ConcurrentHashMap<HostPort, InputHost>();
    pendingHosts = new LinkedBlockingQueue<InputHost>();
    obsoletedInputs = Collections.newSetFromMap(new ConcurrentHashMap<InputAttemptIdentifier, Boolean>());
    runningFetchers = Collections.newSetFromMap(new ConcurrentHashMap<FetcherBase, Boolean>());

    int maxConfiguredFetchers = rssShuffleClient != null ?
        conf.getInt(
            TezRuntimeConfiguration.TEZ_RUNTIME_CELEBORN_SHUFFLE_PARALLEL_COPIES,
            TezRuntimeConfiguration.TEZ_RUNTIME_CELEBORN_SHUFFLE_PARALLEL_COPIES_DEFAULT) :
        conf.getInt(
            TezRuntimeConfiguration.TEZ_RUNTIME_SHUFFLE_PARALLEL_COPIES,
            TezRuntimeConfiguration.TEZ_RUNTIME_SHUFFLE_PARALLEL_COPIES_DEFAULT);
    
    this.numFetchers = Math.min(maxConfiguredFetchers, numInputs);

    final ExecutorService fetcherRawExecutor;
    if (conf.getBoolean(TezRuntimeConfiguration.TEZ_RUNTIME_SHUFFLE_FETCHER_USE_SHARED_POOL,
        TezRuntimeConfiguration.TEZ_RUNTIME_SHUFFLE_FETCHER_USE_SHARED_POOL_DEFAULT)) {
      fetcherRawExecutor = inputContext.createTezFrameworkExecutorService(numFetchers,
          inputContext.getUniqueIdentifier() + " Fetcher_B {" + srcNameTrimmed + "} #%d");
    } else {
      fetcherRawExecutor = Executors.newFixedThreadPool(numFetchers, new ThreadFactoryBuilder()
          .setDaemon(true).setNameFormat(inputContext.getUniqueIdentifier() + " Fetcher_B {" + srcNameTrimmed + "} #%d").build());
    }
    this.fetcherExecutor = MoreExecutors.listeningDecorator(fetcherRawExecutor);

    ExecutorService schedulerRawExecutor = Executors.newFixedThreadPool(1, new ThreadFactoryBuilder()
        .setDaemon(true).setNameFormat("ShuffleRunner {" + srcNameTrimmed + "}").build());
    this.schedulerExecutor = MoreExecutors.listeningDecorator(schedulerRawExecutor);
    this.schedulerCallable = new RunShuffleCallable(conf);
    
    this.startTime = System.currentTimeMillis();
    // this.lastProgressTime = startTime;

    String auxiliaryService = conf.get(TezConfiguration.TEZ_AM_SHUFFLE_AUXILIARY_SERVICE_ID,
        TezConfiguration.TEZ_AM_SHUFFLE_AUXILIARY_SERVICE_ID_DEFAULT);
    SecretKey shuffleSecret = ShuffleUtils
        .getJobTokenSecretFromTokenBytes(inputContext
            .getServiceConsumerMetaData(auxiliaryService));
    this.jobTokenSecretMgr = new JobTokenSecretManager(shuffleSecret);
    this.asyncHttp = conf.getBoolean(TezRuntimeConfiguration.TEZ_RUNTIME_SHUFFLE_USE_ASYNC_HTTP, false);
    httpConnectionParams = ShuffleUtils.getHttpConnectionParams(conf);

    this.localFs = (RawLocalFileSystem) FileSystem.getLocal(conf).getRaw();

    this.localDirAllocator = new LocalDirAllocator(
        TezRuntimeFrameworkConfigs.LOCAL_DIRS);

    this.localDisks = Iterables.toArray(
        localDirAllocator.getAllLocalPathsToRead(".", conf), Path.class);
    this.localhostName = inputContext.getExecutionContext().getHostName();
    final ByteBuffer shuffleMetaData =
        inputContext.getServiceProviderMetaData(auxiliaryService);
    this.localShufflePorts = ShuffleUtils.deserializeShuffleProviderMetaData(shuffleMetaData);

    /**
     * Setting to very high val can lead to Http 400 error. Cap it to 75; every attempt id would
     * be approximately 48 bytes; 48 * 75 = 3600 which should give some room for other info in URL.
     */
    this.maxTaskOutputAtOnce = Math.max(1, Math.min(75, conf.getInt(
        TezRuntimeConfiguration.TEZ_RUNTIME_SHUFFLE_FETCH_MAX_TASK_OUTPUT_AT_ONCE,
        TezRuntimeConfiguration.TEZ_RUNTIME_SHUFFLE_FETCH_MAX_TASK_OUTPUT_AT_ONCE_DEFAULT)));

    Arrays.sort(this.localDisks);

    shuffleInfoEventsMap = new ConcurrentHashMap<Integer, ShuffleEventInfo>();

    this.rssShuffleClient = rssShuffleClient;
    if (this.rssShuffleClient != null) {
      if (inputContext.readPartitionAllOnce()) {
        rssFetchSplitThresholdSize = conf.getLong(
            TezRuntimeConfiguration.TEZ_RUNTIME_CELEBORN_FETCH_SPLIT_THRESHOLD,
            TezRuntimeConfiguration.TEZ_RUNTIME_CELEBORN_FETCH_SPLIT_THRESHOLD_DEFAULT);
      }
      com.datamonad.mr3.MR3Runtime.env().registerShuffleId(inputContext.getDagId(), inputContext.shuffleId());
      LOG.info("Registered shuffleId = " + inputContext.shuffleId());
    }

    LOG.info("{}: numInputs={}, numFetchers={}, rssShuffleClient={}",
        srcNameTrimmed, numInputs, numFetchers, rssShuffleClient != null);
    if (LOG.isDebugEnabled()) {
      LOG.debug("compressionCodec="
          + (codec == null ? "NoCompressionCodec" : codec.getClass().getName())
          + ", ifileBufferSize=" + ifileBufferSize + ", ifileReadAheadEnabled="
          + ifileReadAhead + ", ifileReadAheadLength=" + ifileReadAheadLength +", "
          + "localDiskFetchEnabled=" + localDiskFetchEnabled + ", "
          + "sharedFetchEnabled=" + sharedFetchEnabled + ", "
          + httpConnectionParams.toString() + ", maxTaskOutputAtOnce=" + maxTaskOutputAtOnce
          + ", asyncHttp=" + asyncHttp);
    }
  }

  public void updateApproximateInputRecords(int delta) {
    if (delta <= 0) {
      return;
    }
    inputRecordsFromEvents += delta;
    eventsReceived++;
    approximateInputRecords.setValue((inputRecordsFromEvents / eventsReceived) * numInputs);
  }

  public void run() throws IOException {
    Preconditions.checkState(inputManager != null, "InputManager must be configured");

    ListenableFuture<Void> runShuffleFuture = schedulerExecutor.submit(schedulerCallable);
    Futures.addCallback(runShuffleFuture, new SchedulerFutureCallback());
    // Shutdown this executor once this task, and the callback complete.
    schedulerExecutor.shutdown();
  }
  
  private class RunShuffleCallable implements Callable<Void> {

    private final Configuration conf;

    public RunShuffleCallable(Configuration conf) {
      this.conf = conf;
    }

    @Override
    public Void call() throws Exception {
      while (!isShutdown.get() && numCompletedInputs.get() < numInputs) {
        lock.lock();
        try {
          while (!isShutdown.get()
              && (runningFetchers.size() >= numFetchers || pendingHosts.isEmpty())
              && numCompletedInputs.get() < numInputs) {
            boolean ret = wakeLoop.await(1000, TimeUnit.MILLISECONDS);
          }
        } finally {
          lock.unlock();
        }

        if (shuffleError != null) {
          // InputContext has already been informed of a fatal error. Relying on
          // tez to kill the task.
          break;
        }

        if (LOG.isDebugEnabled()) {
          LOG.debug(srcNameTrimmed + ": NumCompletedInputs: " + numCompletedInputs);
        }
        if (numCompletedInputs.get() < numInputs && !isShutdown.get()) {
          lock.lock();
          try {
            // the while{} loop may create more than maxFetchersToRun Fetchers
            // because constructRssFetcher() returns a list of RssFetchers
            int maxFetchersToRun = numFetchers - runningFetchers.size();
            int count = 0;
            while (pendingHosts.peek() != null && !isShutdown.get()) {
              InputHost inputHost = null;
              try {
                inputHost = pendingHosts.take();
              } catch (InterruptedException e) {
                if (isShutdown.get()) {
                  LOG.info(srcNameTrimmed + ": Interrupted and hasBeenShutdown, Breaking out of ShuffleScheduler Loop");
                  Thread.currentThread().interrupt();
                  break;
                } else {
                  throw e;
                }
              }
              if (LOG.isDebugEnabled()) {
                LOG.debug(srcNameTrimmed + ": Processing pending host: " +
                    inputHost.toDetailedString());
              }
              if (inputHost.getNumPendingPartitions() > 0 && !isShutdown.get()) {
                if (rssShuffleClient == null) {
                  FetcherBase fetcher = constructFetcherForHost(inputHost, conf);
                  if (fetcher == null) {
                    continue;
                  }
                  runningFetchers.add(fetcher);
                  if (isShutdown.get()) {
                    LOG.info(srcNameTrimmed + ": hasBeenShutdown, Breaking out of ShuffleScheduler Loop");
                    break;
                  }
                  ListenableFuture<FetchResult> future = fetcherExecutor.submit(fetcher);
                  Futures.addCallback(future, new FetchFutureCallback(fetcher));
                  if (++count >= maxFetchersToRun) {
                    break;
                  }
                } else {
                  List<RssFetcher> fetchers = constructRssFetcher(inputHost);
                  if (fetchers.isEmpty()) {
                    continue;
                  }
                  runningFetchers.addAll(fetchers);
                  if (isShutdown.get()) {
                    LOG.info(srcNameTrimmed + ": hasBeenShutdown, Breaking out of ShuffleScheduler Loop");
                    break;
                  }
                  for (RssFetcher fetcher: fetchers) {
                    ListenableFuture<FetchResult> future = fetcherExecutor.submit(fetcher);
                    Futures.addCallback(future, new FetchFutureCallback(fetcher));
                  }
                  count += fetchers.size();
                  if (count >= maxFetchersToRun) {
                    break;
                  }
                }
              } else {
                if (LOG.isDebugEnabled()) {
                  LOG.debug(srcNameTrimmed + ": " + "Skipping host: " +
                      inputHost.getIdentifier() +
                      " since it has no inputs to process");
                }
              }
            }
          } finally {
            lock.unlock();
          }
        }
      }
      shufflePhaseTime.setValue(System.currentTimeMillis() - startTime);
      LOG.info(srcNameTrimmed + ": Shutting down FetchScheduler, Was Interrupted: " + Thread.currentThread().isInterrupted());
      if (!fetcherExecutor.isShutdown()) {
        fetcherExecutor.shutdownNow();
      }
      return null;
    }
  }

  private boolean validateInputAttemptForPipelinedShuffle(InputAttemptIdentifier input) {
    //For pipelined shuffle.
    //TODO: TEZ-2132 for error handling. As of now, fail fast if there is a different attempt
    if (input.canRetrieveInputInChunks()) {
      ShuffleEventInfo eventInfo = shuffleInfoEventsMap.get(input.getInputIdentifier());
      if (eventInfo != null && input.getAttemptNumber() != eventInfo.attemptNum) {
        if (eventInfo.scheduledForDownload || !eventInfo.eventsProcessed.isEmpty()) {
          IOException exception = new IOException("Previous event already got scheduled for " +
              input + ". Previous attempt's data could have been already merged "
              + "to memory/disk outputs.  Killing (self) this task early."
              + " currentAttemptNum=" + eventInfo.attemptNum
              + ", eventsProcessed=" + eventInfo.eventsProcessed
              + ", scheduledForDownload=" + eventInfo.scheduledForDownload
              + ", newAttemptNum=" + input.getAttemptNumber());
          String message = "Killing self as previous attempt data could have been consumed";
          killSelf(exception, message);
          return false;
        }
      }
    }
    return true;
  }

  void killSelf(Exception exception, String message) {
    LOG.error(message, exception);
    this.inputContext.killSelf(exception, message);
  }

  @VisibleForTesting
  Fetcher constructFetcherForHost(InputHost inputHost, Configuration conf) {
    Path lockDisk = null;

    if (sharedFetchEnabled) {
      // pick a single lock disk from the edge name's hashcode + host hashcode
      final int h = Math.abs(Objects.hashCode(this.srcNameTrimmed, inputHost.getHost()));
      lockDisk = new Path(this.localDisks[h % this.localDisks.length], "locks");
    }

    FetcherBuilder fetcherBuilder = new FetcherBuilder(ShuffleManager.this,
      httpConnectionParams, inputManager, inputContext.getApplicationId(), inputContext.getDagIdentifier(),
        jobTokenSecretMgr, srcNameTrimmed, conf, localFs, localDirAllocator,
        lockDisk, localDiskFetchEnabled, sharedFetchEnabled,
        localhostName, localShufflePorts, asyncHttp, verifyDiskChecksum, compositeFetch, localFetchComparePort, inputContext);

    if (codec != null) {
      fetcherBuilder.setCompressionParameters(codec);
    }
    fetcherBuilder.setIFileParams(ifileReadAhead, ifileReadAheadLength);

    // Remove obsolete inputs from the list being given to the fetcher. Also
    // remove from the obsolete list.
    PartitionToInputs pendingInputsOfOnePartitionRange = inputHost
        .clearAndGetOnePartitionRange();
    int includedMaps = 0;
    for (Iterator<InputAttemptIdentifier> inputIter =
        pendingInputsOfOnePartitionRange.getInputs().iterator();
            inputIter.hasNext();) {
      InputAttemptIdentifier input = inputIter.next();

      //For pipelined shuffle.
      if (!validateInputAttemptForPipelinedShuffle(input)) {
        continue;
      }

      // Avoid adding attempts which have already completed.
      boolean alreadyCompleted;
      if (input instanceof CompositeInputAttemptIdentifier) {
        CompositeInputAttemptIdentifier compositeInput = (CompositeInputAttemptIdentifier)input;
        int nextClearBit = completedInputSet.nextClearBit(compositeInput.getInputIdentifier());
        int maxClearBit = compositeInput.getInputIdentifier() + compositeInput.getInputIdentifierCount();
        alreadyCompleted = nextClearBit > maxClearBit;
      } else {
        alreadyCompleted = completedInputSet.get(input.getInputIdentifier());
      }

      // Avoid adding attempts which have already completed
      if (alreadyCompleted) {
        inputIter.remove();
        continue;
      }
      // Avoid adding attempts which have been marked as OBSOLETE
      if (isObsoleteInputAttemptIdentifier(input)) {
        LOG.info("Skipping obsolete input: " + input);
        inputIter.remove();
        continue;
      }

      // Check if max threshold is met
      if (includedMaps >= maxTaskOutputAtOnce) {
        inputIter.remove();
        //add to inputHost
        inputHost.addKnownInput(pendingInputsOfOnePartitionRange.getPartition(),
            pendingInputsOfOnePartitionRange.getPartitionCount(), input);
      } else {
        includedMaps++;
      }
    }
    if (inputHost.getNumPendingPartitions() > 0) {
      pendingHosts.add(inputHost); //add it to queue
    }
    for(InputAttemptIdentifier input : pendingInputsOfOnePartitionRange.getInputs()) {
      ShuffleEventInfo eventInfo = shuffleInfoEventsMap.get(input.getInputIdentifier());
      if (eventInfo != null) {
        eventInfo.scheduledForDownload = true;
      }
    }
    fetcherBuilder.assignWork(inputHost.getHost(), inputHost.getPort(),
        pendingInputsOfOnePartitionRange.getPartition(),
        pendingInputsOfOnePartitionRange.getPartitionCount(),
            pendingInputsOfOnePartitionRange.getInputs());
    if (LOG.isDebugEnabled()) {
      LOG.debug("Created Fetcher for host: " + inputHost.getHost()
          + ", info: " + inputHost.getAdditionalInfo()
          + ", with inputs: " + pendingInputsOfOnePartitionRange);
    }
    return fetcherBuilder.build();
  }

  public List<RssFetcher> constructRssFetcher(InputHost inputHost) {
    assert inputHost.getNumPendingPartitions() > 0;
    List<RssFetcher> rssFetchers = new ArrayList<RssFetcher>();

    PartitionToInputs pendingInputs = inputHost.clearAndGetOnePartitionRange();
    assert pendingInputs.getPartitionCount() == 1;
    assert pendingInputs.getInputs().size() == 1;
    assert pendingInputs.getInputs().get(0) instanceof CompositeInputAttemptIdentifier;
    // CompositeInputAttemptIdentifier.getPartitionSize(pendingInputs.getPartition()) to be called

    CompositeInputAttemptIdentifier inputAttemptIdentifier = (CompositeInputAttemptIdentifier)pendingInputs.getInputs().get(0);
    assert !inputContext.readPartitionAllOnce() || (inputAttemptIdentifier.getTaskIndex() == -1);
    assert !inputContext.readPartitionAllOnce() || (inputAttemptIdentifier.getInputIdentifiersForReadPartitionAllOnce() != null);

    boolean alreadyCompleted;
    if (inputContext.readPartitionAllOnce()) {
      // Parent IAI can be marked as completed if it is empty. Therefore, we should check all children
      // and skip creating RssFetcher only if all of them are marked as completed.
      alreadyCompleted = true;
      for (CompositeInputAttemptIdentifier child: inputAttemptIdentifier.getInputIdentifiersForReadPartitionAllOnce()) {
        boolean childCompleted = completedInputSet.get(child.getInputIdentifier());
        assert !childCompleted || child.getPartitionSize(pendingInputs.getPartition()) == 0;

        if (!childCompleted) {
          alreadyCompleted = false;
          break;
        }
      }
    } else {
      alreadyCompleted = completedInputSet.get(inputAttemptIdentifier.getInputIdentifier());
      assert !alreadyCompleted || inputAttemptIdentifier.getPartitionSize(pendingInputs.getPartition()) == 0;
    }
    // We do not check obsoletedInput because we do not rerun SourceTask when RSS is enabled.

    if (!alreadyCompleted) {
      if (inputContext.readPartitionAllOnce()) {
        for (CompositeInputAttemptIdentifier input: inputAttemptIdentifier.getInputIdentifiersForReadPartitionAllOnce()) {
          ShuffleEventInfo eventInfo = shuffleInfoEventsMap.get(input.getInputIdentifier());
          if (eventInfo != null) {
            eventInfo.scheduledForDownload = true;
          }
        }
      } else {
        ShuffleEventInfo eventInfo = shuffleInfoEventsMap.get(inputAttemptIdentifier.getInputIdentifier());
        if (eventInfo != null) {
          eventInfo.scheduledForDownload = true;
        }
      }

      int partitionId = pendingInputs.getPartition();

      if (inputContext.readPartitionAllOnce()) {
        boolean useSameAttemptNumber = RssShuffleUtils.checkUseSameAttemptNumber(inputAttemptIdentifier);
        if (useSameAttemptNumber) {
          LOG.info("Unordered - Merging {} RssFetchers to a single RssFetcher: {}",
              inputAttemptIdentifier.getInputIdentifiersForReadPartitionAllOnce().size(),
              inputAttemptIdentifier.getAttemptNumber());
          createRssFetchersForReadPartitionAllOnce(
              inputAttemptIdentifier, inputContext.getSourceVertexNumTasks(), partitionId, inputHost, rssFetchers);
        } else {
          LOG.info("Unordered - Reverting to {} individual RssFetchers because of different attemptNumbers",
             inputAttemptIdentifier.getInputIdentifiersForReadPartitionAllOnce().size());
          createRssFetchersForMultipleAttemptNumbers(inputAttemptIdentifier, partitionId, inputHost, rssFetchers);
        }
      } else {
        int mapIndexStart = Integer.parseInt(inputHost.getHost());
        assert mapIndexStart == inputAttemptIdentifier.getTaskIndex();
        LOG.info("Unordered - Creating a single RssFetcher: {}", mapIndexStart);
        RssFetcher rssFetcher = createRssFetcherForIndividualInput(
            inputAttemptIdentifier, partitionId, inputHost, mapIndexStart);
        rssFetchers.add(rssFetcher);
      }
    }

    // If inputHost contains remaining InputAttemptIdentifiers, re-enqueue it.
    if (inputHost.getNumPendingPartitions() > 0) {
      pendingHosts.add(inputHost);
    }

    return rssFetchers;
  }

  private void createRssFetchersForMultipleAttemptNumbers(
      CompositeInputAttemptIdentifier inputAttemptIdentifier,
      final int partitionId, final InputHost inputHost, List<RssFetcher> rssFetchers) {
    List<CompositeInputAttemptIdentifier> childInputAttemptIdentifiers =
        inputAttemptIdentifier.getInputIdentifiersForReadPartitionAllOnce();

    // Group-By InputAttemptIdentifier.getAttemptNumber()
    Map<Integer, List<CompositeInputAttemptIdentifier>> groupedByAttemptNumber = childInputAttemptIdentifiers.stream()
        .collect(Collectors.groupingBy(InputAttemptIdentifier::getAttemptNumber));
    assert groupedByAttemptNumber.size() > 1;

    for (Map.Entry<Integer, List<CompositeInputAttemptIdentifier>> entry : groupedByAttemptNumber.entrySet()) {
      int attemptNumber = entry.getKey();
      List<CompositeInputAttemptIdentifier> inputAttemptIdentifiers = entry.getValue();
      LOG.info("Processing attemptNumber={}, size={}", attemptNumber, inputAttemptIdentifiers.size());

      Collections.sort(inputAttemptIdentifiers,
          Comparator.comparingInt(CompositeInputAttemptIdentifier::getTaskIndex));

      // store consecutive InputAttemptIdentifiers (by getTaskIndex()) in result<>
      List<List<CompositeInputAttemptIdentifier>> result = new ArrayList<>();

      List<CompositeInputAttemptIdentifier> currentSublist = new ArrayList<>();
      currentSublist.add(inputAttemptIdentifiers.get(0));
      for (int i = 1; i < inputAttemptIdentifiers.size(); i++) {
        CompositeInputAttemptIdentifier current = inputAttemptIdentifiers.get(i);
        int currentNum = current.getTaskIndex();
        int prevNum = inputAttemptIdentifiers.get(i - 1).getTaskIndex();
        if (currentNum == prevNum + 1) {
          currentSublist.add(current);
        } else {
          result.add(currentSublist);
          currentSublist = new ArrayList<>();
          currentSublist.add(current);
        }
      }
      result.add(currentSublist);

      for (List<CompositeInputAttemptIdentifier> inputs: result) {
        // consume the pair of (inputs[], attemptNumber)
        int mapIndexStart = inputs.get(0).getTaskIndex();
        int mapIndexEnd = inputs.get(inputs.size() - 1).getTaskIndex() + 1;
        LOG.info("Create RssFetcher for attemptNumber={}: from {} to {}", attemptNumber, mapIndexStart, mapIndexEnd);
        assert mapIndexStart < mapIndexEnd;

        if (mapIndexStart + 1 == mapIndexEnd) {
          RssFetcher rssFetcher = createRssFetcherForIndividualInput(
              inputs.get(0), partitionId, inputHost, mapIndexStart);
          rssFetchers.add(rssFetcher);
        } else {
          long subTotalSize = 0L;
          for (CompositeInputAttemptIdentifier cid: inputs) {
            subTotalSize += cid.getPartitionSize(partitionId);
          }
          long[] partitionSizes = new long[1];
          partitionSizes[0] = subTotalSize;

          CompositeInputAttemptIdentifier firstId = inputs.get(0);
          assert attemptNumber == firstId.getAttemptNumber();
          CompositeInputAttemptIdentifier mergedCid = new CompositeInputAttemptIdentifier(
              firstId.getInputIdentifier(),
              firstId.getAttemptNumber(),
              firstId.getPathComponent(),
              firstId.isShared(),
              firstId.getFetchTypeInfo(),
              firstId.getSpillEventId(),
              1, partitionSizes, -1);
          mergedCid.setInputIdentifiersForReadPartitionAllOnce(inputs);
          createRssFetchersForReadPartitionAllOnce(
              mergedCid, mapIndexEnd - mapIndexStart, partitionId, inputHost, rssFetchers);
        }
      }
    }
  }

  private void createRssFetchersForReadPartitionAllOnce(
      CompositeInputAttemptIdentifier inputAttemptIdentifier, int sourceVertexNumTasks,
      final int partitionId, final InputHost inputHost, List<RssFetcher> rssFetchers) {
    RssShuffleUtils.FetcherCreate createFn = (mergedCid, subTotalSize, mapIndexStart, mapIndexEnd) -> {
      RssFetcher rssFetcher = new RssFetcher(this, inputManager, rssShuffleClient, inputContext.shuffleId(),
          inputHost.getHost(), inputHost.getPort(), partitionId, mergedCid, subTotalSize, mapIndexStart,
          mapIndexEnd, true, codec, ifileReadAhead, ifileReadAheadLength, inputContext, verifyDiskChecksum);
      rssFetchers.add(rssFetcher);
    };
    RssShuffleUtils.createRssFetchersForReadPartitionAllOnce(
        inputAttemptIdentifier, partitionId, sourceVertexNumTasks, rssFetchSplitThresholdSize,
        createFn, false);
  }

  private RssFetcher createRssFetcherForIndividualInput(
      CompositeInputAttemptIdentifier inputAttemptIdentifier,
      int partitionId, InputHost inputHost, int mapIndexStart) {
    int mapIndexEnd = mapIndexStart + 1;
    long partitionTotalSize = inputAttemptIdentifier.getPartitionSize(partitionId);
    return new RssFetcher(this, inputManager, rssShuffleClient, inputContext.shuffleId(), inputHost.getHost(),
        inputHost.getPort(), partitionId, inputAttemptIdentifier, partitionTotalSize, mapIndexStart,
        mapIndexEnd, false, codec, ifileReadAhead, ifileReadAheadLength, inputContext, verifyDiskChecksum);
  }

  /////////////////// Methods for InputEventHandler
  
  public void addKnownInput(String hostName, int port,
      CompositeInputAttemptIdentifier srcAttemptIdentifier, int srcPhysicalIndex) {
    // srcPhysicalIndex == partitionId
    // if rssShuffleClient != null,
    //   readPartitionAllOnce == false: hostName == source task index (encoded as a string) and port == 0
    //   readPartitionAllOnce == true: hostName == source Vertex Name and port == 0
    HostPort identifier = new HostPort(hostName, port);
    InputHost host = knownSrcHosts.get(identifier);
    if (host == null) {
<<<<<<< HEAD
      host = new InputHost(identifier, inputContext.readPartitionAllOnce(),
          inputContext.getSourceVertexNumTasks(), inputContext.shuffleId(), rssShuffleClient != null);
=======
      host = new InputHost(identifier,
          rssShuffleClient != null && inputContext.readPartitionAllOnce(),
          inputContext.getSourceVertexNumTasks(),
          inputContext.shuffleId());
>>>>>>> e4bf02c6
      InputHost old = knownSrcHosts.putIfAbsent(identifier, host);
      if (old != null) {
        host = old;
      }
    }
    if (LOG.isDebugEnabled()) {
      LOG.debug(srcNameTrimmed + ": " + "Adding input: " +
          srcAttemptIdentifier + ", to host: " + host);
    }

    if (!validateInputAttemptForPipelinedShuffle(srcAttemptIdentifier)) {
      return;
    }

    int inputIdentifier = srcAttemptIdentifier.getInputIdentifier();
    for (int i = 0; i < srcAttemptIdentifier.getInputIdentifierCount(); i++) {
      if (shuffleInfoEventsMap.get(inputIdentifier + i) == null) {
        shuffleInfoEventsMap.put(inputIdentifier + i, new ShuffleEventInfo(srcAttemptIdentifier.expand(i)));
      }
    }

    assert !(rssShuffleClient != null) || srcAttemptIdentifier.getInputIdentifierCount() == 1;
    assert !(rssShuffleClient != null) || srcAttemptIdentifier.canRetrieveInputInChunks();

    host.addKnownInput(srcPhysicalIndex, srcAttemptIdentifier.getInputIdentifierCount(), srcAttemptIdentifier);
    lock.lock();
    try {
      boolean added = pendingHosts.offer(host);
      if (!added) {
        String errorMessage = "Unable to add host: " + host.getIdentifier() + " to pending queue";
        LOG.error(errorMessage);
        throw new TezUncheckedException(errorMessage);
      }
      wakeLoop.signal();
    } finally {
      lock.unlock();
    }
  }

  public void markEmptyInputForRSS(String hostName, int port,
      CompositeInputAttemptIdentifier srcAttemptIdentifier, int srcPhysicalIndex) {
    assert rssShuffleClient != null;

    HostPort identifier = new HostPort(hostName, port);
    InputHost host = knownSrcHosts.get(identifier);
    if (host == null) {
      host = new InputHost(identifier, inputContext.readPartitionAllOnce(),
          inputContext.getSourceVertexNumTasks(), inputContext.shuffleId(), rssShuffleClient != null);
      InputHost old = knownSrcHosts.putIfAbsent(identifier, host);

      if (old != null) {
        host = old;
      }
    }

    assert srcAttemptIdentifier.getInputIdentifierCount() == 1;
    assert srcAttemptIdentifier.canRetrieveInputInChunks();

    host.addEmptyInput(srcPhysicalIndex, srcAttemptIdentifier);

    // We need this step because this empty DME can be the last DME for non-empty partition.
    // If there is nothing to fetch or not enough IAIs, host will be filtered out it by following if clause.
    //   if (inputHost.getNumPendingPartitions() > 0 ...
    lock.lock();
    try {
      boolean added = pendingHosts.offer(host);
      if (!added) {
        String errorMessage = "Unable to add host: " + host.getIdentifier() + " to pending queue";
        LOG.error(errorMessage);
        throw new TezUncheckedException(errorMessage);
      }
      wakeLoop.signal();
    } finally {
      lock.unlock();
    }
  }

  public void addCompletedInputWithNoData(InputAttemptIdentifier srcAttemptIdentifier) {
    int inputIdentifier = srcAttemptIdentifier.getInputIdentifier();
    if (LOG.isDebugEnabled()) {
      LOG.debug("No input data exists for SrcTask: " + inputIdentifier + ". Marking as complete.");
    }
    lock.lock();
    try {
      if (!completedInputSet.get(inputIdentifier)) {
        NullFetchedInput fetchedInput = new NullFetchedInput(srcAttemptIdentifier);
        if (!srcAttemptIdentifier.canRetrieveInputInChunks()) {
          registerCompletedInput(fetchedInput);
        } else {
          registerCompletedInputForPipelinedShuffle(srcAttemptIdentifier, fetchedInput);
        }
      }
      // Awake the loop to check for termination.
      wakeLoop.signal();
    } finally {
      lock.unlock();
    }
  }

  public void addCompletedInputWithData(
      InputAttemptIdentifier srcAttemptIdentifier, FetchedInput fetchedInput)
      throws IOException {
    //InputIdentifier inputIdentifier = srcAttemptIdentifier.getInputIdentifier();
    int inputIdentifier = srcAttemptIdentifier.getInputIdentifier();
    if (LOG.isDebugEnabled()) {
      LOG.debug("Received Data via Event: " + srcAttemptIdentifier + " to "
          + fetchedInput.getType());
    }
    // Count irrespective of whether this is a copy of an already fetched input
    // lock.lock();
    // try {
    //   lastProgressTime = System.currentTimeMillis();
    // } finally {
    //   lock.unlock();
    // }

    boolean committed = false;
    if (!completedInputSet.get(inputIdentifier)) {
      synchronized (completedInputSet) {
        if (!completedInputSet.get(inputIdentifier)) {
          fetchedInput.commit();
          committed = true;
          if (!srcAttemptIdentifier.canRetrieveInputInChunks()) {
            registerCompletedInput(fetchedInput);
          } else {
            registerCompletedInputForPipelinedShuffle(srcAttemptIdentifier, fetchedInput);
          }
        }
      }
    }
    if (!committed) {
      fetchedInput.abort(); // If this fails, the fetcher may attempt another
      // abort.
    } else {
      lock.lock();
      try {
        // Signal the wakeLoop to check for termination.
        wakeLoop.signal();
      } finally {
        lock.unlock();
      }
    }
  }

  protected synchronized  void updateEventReceivedTime() {
    long relativeTime = System.currentTimeMillis() - startTime;
    if (firstEventReceived.getValue() == 0) {
      firstEventReceived.setValue(relativeTime);
      lastEventReceived.setValue(relativeTime);
      return;
    }
    lastEventReceived.setValue(relativeTime);
  }

  void obsoleteKnownInput(InputAttemptIdentifier srcAttemptIdentifier) {
    obsoletedInputs.add(srcAttemptIdentifier);
  }

  /////////////////// End of Methods for InputEventHandler
  /////////////////// Methods from FetcherCallbackHandler

  /**
   * Placeholder for tracking shuffle events in case we get multiple spills info for the same
   * attempt.
   */
  static class ShuffleEventInfo {
    BitSet eventsProcessed;
    int finalEventId = -1; //0 indexed
    int attemptNum;
    String id;
    boolean scheduledForDownload; // whether chunks got scheduled for download


    ShuffleEventInfo(InputAttemptIdentifier input) {
      this.id = input.getInputIdentifier() + "_" + input.getAttemptNumber();
      this.eventsProcessed = new BitSet();
      this.attemptNum = input.getAttemptNumber();
    }

    void spillProcessed(int spillId) {
      if (finalEventId != -1) {
        Preconditions.checkState(eventsProcessed.cardinality() <= (finalEventId + 1),
            "Wrong state. eventsProcessed cardinality=" + eventsProcessed.cardinality() + " "
                + "finalEventId=" + finalEventId + ", spillId=" + spillId + ", " + toString());
      }
      eventsProcessed.set(spillId);
    }

    void setFinalEventId(int spillId) {
      assert eventsProcessed.cardinality() <= spillId + 1;
      finalEventId = spillId;
    }

    boolean isDone() {
      if (LOG.isDebugEnabled()) {
        LOG.debug("finalEventId=" + finalEventId + ", eventsProcessed cardinality=" +
            eventsProcessed.cardinality());
      }
      return ((finalEventId != -1) && (finalEventId + 1) == eventsProcessed.cardinality());
    }

    public String toString() {
      return "[eventsProcessed=" + eventsProcessed + ", finalEventId=" + finalEventId
          +  ", id=" + id + ", attemptNum=" + attemptNum
          + ", scheduledForDownload=" + scheduledForDownload + "]";
    }
  }

  @Override
  public void fetchSucceeded(String host, InputAttemptIdentifier srcAttemptIdentifier,
      FetchedInput fetchedInput, long fetchedBytes, long decompressedLength, long copyDuration)
      throws IOException {
    assert fetchedInput != null;
    int inputIdentifier = srcAttemptIdentifier.getInputIdentifier();

    // Count irrespective of whether this is a copy of an already fetched input
    lock.lock();
    try {
      // lastProgressTime = System.currentTimeMillis();
      if (!completedInputSet.get(inputIdentifier)) {
<<<<<<< HEAD
        fetchedInput.commit();
        if (!inputContext.readPartitionAllOnce()) {
          fetchStatsLogger.logIndividualFetchComplete(copyDuration,
              fetchedBytes, decompressedLength, fetchedInput.getType().toString(), srcAttemptIdentifier);
        }
=======
        if (fetchedInput != null) {
          fetchedInput.commit();
          if (!(rssShuffleClient != null && inputContext.readPartitionAllOnce())) {
            fetchStatsLogger.logIndividualFetchComplete(copyDuration,
                fetchedBytes, decompressedLength, fetchedInput.getType().toString(), srcAttemptIdentifier);
          }

          // Processing counters for completed and commit fetches only. Need
          // additional counters for excessive fetches - which primarily comes
          // in after speculation or retries.
          shuffledInputsCounter.increment(1);
          bytesShuffledCounter.increment(fetchedBytes);
          if (fetchedInput.getType() == Type.MEMORY) {
            bytesShuffledToMemCounter.increment(fetchedBytes);
          } else if (fetchedInput.getType() == Type.DISK) {
            bytesShuffledToDiskCounter.increment(fetchedBytes);
          } else if (fetchedInput.getType() == Type.DISK_DIRECT) {
            bytesShuffledDirectDiskCounter.increment(fetchedBytes);
          }
          decompressedDataSizeCounter.increment(decompressedLength);
>>>>>>> e4bf02c6

        // Processing counters for completed and commit fetches only. Need
        // additional counters for excessive fetches - which primarily comes
        // in after speculation or retries.
        shuffledInputsCounter.increment(1);
        bytesShuffledCounter.increment(fetchedBytes);
        if (fetchedInput.getType() == Type.MEMORY) {
          bytesShuffledToMemCounter.increment(fetchedBytes);
        } else if (fetchedInput.getType() == Type.DISK) {
          bytesShuffledToDiskCounter.increment(fetchedBytes);
        } else if (fetchedInput.getType() == Type.DISK_DIRECT) {
          bytesShuffledDirectDiskCounter.increment(fetchedBytes);
        }
        decompressedDataSizeCounter.increment(decompressedLength);

        if (!srcAttemptIdentifier.canRetrieveInputInChunks()) {
          registerCompletedInput(fetchedInput);
        } else {
<<<<<<< HEAD
          registerCompletedInputForPipelinedShuffle(srcAttemptIdentifier, fetchedInput);
=======
          // only mark completion
          assert (rssShuffleClient != null && inputContext.readPartitionAllOnce());
          shuffledInputsCounter.increment(1);
          registerCompletedInputForPipelinedShuffleMarkOnly(srcAttemptIdentifier);
          logProgress();
>>>>>>> e4bf02c6
        }

        totalBytesShuffledTillNow += fetchedBytes;
        logProgress();
        wakeLoop.signal();
      } else {
        fetchedInput.abort();
      }
    } finally {
      lock.unlock();
    }
    // TODO NEWTEZ Maybe inform fetchers, in case they have an alternate attempt of the same task in their queue.
  }

  private void registerCompletedInput(FetchedInput fetchedInput) {
    lock.lock();
    try {
      maybeInformInputReady(fetchedInput);
      adjustCompletedInputs(fetchedInput);
      numFetchedSpills.getAndIncrement();
    } finally {
      lock.unlock();
    }
  }

  private void maybeInformInputReady(FetchedInput fetchedInput) {
    lock.lock();
    try {
      if (!(fetchedInput instanceof NullFetchedInput)) {
        completedInputs.add(fetchedInput);
      }
      if (!inputReadyNotificationSent.getAndSet(true)) {
        // TODO Should eventually be controlled by Inputs which are processing the data.
        inputContext.inputIsReady();
      }
    } finally {
      lock.unlock();
    }
  }

  private void adjustCompletedInputs(FetchedInput fetchedInput) {
    lock.lock();
    try {
      completedInputSet.set(fetchedInput.getInputAttemptIdentifier().getInputIdentifier());

      int numComplete = numCompletedInputs.incrementAndGet();
      if (numComplete == numInputs) {
        // Poison pill End of Input message to awake blocking take call
        if (fetchedInput instanceof NullFetchedInput) {
          completedInputs.add(fetchedInput);
        }
        LOG.info("All inputs fetched for input vertex : " + inputContext.getSourceVertexName());
      }
    } finally {
      lock.unlock();
    }
  }

  private void registerCompletedInputForPipelinedShuffle(InputAttemptIdentifier
      srcAttemptIdentifier, FetchedInput fetchedInput) {
    /**
     * For pipelinedshuffle it is possible to get multiple spills. Claim success only when
     * all spills pertaining to an attempt are done.
     */
    if (!validateInputAttemptForPipelinedShuffle(srcAttemptIdentifier)) {
      return;
    }

    int inputIdentifier = srcAttemptIdentifier.getInputIdentifier();
    ShuffleEventInfo eventInfo = shuffleInfoEventsMap.get(inputIdentifier);

    //for empty partition case
    if (eventInfo == null && fetchedInput instanceof NullFetchedInput) {
      eventInfo = new ShuffleEventInfo(srcAttemptIdentifier);
      shuffleInfoEventsMap.put(inputIdentifier, eventInfo);
    }

    assert(eventInfo != null);
    eventInfo.spillProcessed(srcAttemptIdentifier.getSpillEventId());
    numFetchedSpills.getAndIncrement();

    if (srcAttemptIdentifier.getFetchTypeInfo() == InputAttemptIdentifier.SPILL_INFO.FINAL_UPDATE) {
      eventInfo.setFinalEventId(srcAttemptIdentifier.getSpillEventId());
    }

    lock.lock();
    try {
      /**
       * When fetch is complete for a spill, add it to completedInputs to ensure that it is
       * available for downstream processing. Final success will be claimed only when all
       * spills are downloaded from the source.
       */
      maybeInformInputReady(fetchedInput);

      //check if we downloaded all spills pertaining to this InputAttemptIdentifier
      if (eventInfo.isDone()) {
        adjustCompletedInputs(fetchedInput);
        shuffleInfoEventsMap.remove(srcAttemptIdentifier.getInputIdentifier());
      }
    } finally {
      lock.unlock();
    }

    if (LOG.isTraceEnabled()) {
      LOG.trace("eventInfo " + eventInfo.toString());
    }
  }

  private void reportFatalError(Throwable exception, String message) {
    LOG.error(message);
    inputContext.reportFailure(TaskFailureType.NON_FATAL, exception, message);
  }

  @Override
  public void fetchFailed(String host,
      InputAttemptIdentifier srcAttemptIdentifier, boolean connectFailed) {
    LOG.info("{}: Fetch failed for src: InputIdentifier: {}, connectFailed: {}",
        srcNameTrimmed, srcAttemptIdentifier, connectFailed);
    failedShufflesCounter.increment(1);
    if (srcAttemptIdentifier == null) {
      reportFatalError(null, "Received fetchFailure for an unknown src (null)");
    } 
    // we send InputReadError regardless of connectFailed (Cf. gla2019.6.10.pptx, page 21)
    {
      // TODO NEWTEZ. Implement logic to report fetch failures after a threshold.
      // For now, reporting immediately.
      if (isObsoleteInputAttemptIdentifier(srcAttemptIdentifier)) {
        LOG.info("Do not report obsolete input: " + srcAttemptIdentifier);
        return;
      }
      InputReadErrorEvent readError = InputReadErrorEvent.create(
          "Unordered: Fetch failure while fetching from "
              + TezRuntimeUtils.getTaskAttemptIdentifier(
              inputContext.getSourceVertexName(),
              srcAttemptIdentifier.getInputIdentifier(),
              srcAttemptIdentifier.getAttemptNumber()),
          srcAttemptIdentifier.getInputIdentifier(),
          srcAttemptIdentifier.getAttemptNumber());

      List<Event> failedEvents = Lists.newArrayListWithCapacity(1);
      failedEvents.add(readError);
      inputContext.sendEvents(failedEvents);
    }
  }

  private boolean isObsoleteInputAttemptIdentifier(InputAttemptIdentifier input) {
    if (input == null) {
      return false;
    }
    InputAttemptIdentifier obsoleteInput;
    Iterator<InputAttemptIdentifier> obsoleteInputsIter = obsoletedInputs.iterator();
    while (obsoleteInputsIter.hasNext()) {
      obsoleteInput = obsoleteInputsIter.next();
      if (input.include(obsoleteInput.getInputIdentifier(), obsoleteInput.getAttemptNumber())) {
        return true;
      }
    }
    return false;
  }

  /////////////////// End of Methods from FetcherCallbackHandler

  public void shutdown() throws InterruptedException {
    if (Thread.currentThread().isInterrupted()) {
      //TODO: need to cleanup all FetchedInput (DiskFetchedInput, LocalDisFetchedInput), lockFile
      //As of now relying on job cleanup (when all directories would be cleared)
      LOG.info(srcNameTrimmed + ": Thread interrupted. Need to cleanup the local dirs");
    }
    if (!isShutdown.getAndSet(true)) {
      // Shut down any pending fetchers
      LOG.info("Shutting down pending fetchers on source {}: {}", srcNameTrimmed, runningFetchers.size());
      lock.lock();
      try {
        wakeLoop.signal(); // signal the fetch-scheduler
        for (FetcherBase fetcher : runningFetchers) {
          try {
            fetcher.shutdown(); // This could be parallelized.
          } catch (Exception e) {
            LOG.warn(
                "Error while stopping fetcher during shutdown. Ignoring and continuing. Message={}",
                e.getMessage());
          }
        }
      } finally {
        lock.unlock();
      }

      if (this.schedulerExecutor != null && !this.schedulerExecutor.isShutdown()) {
        this.schedulerExecutor.shutdownNow();
      }
      if (this.fetcherExecutor != null && !this.fetcherExecutor.isShutdown()) {
        this.fetcherExecutor.shutdownNow(); // Interrupts all running fetchers.
      }
    }
  }

  /**
   * @return true if all of the required inputs have been fetched.
   */
  public boolean allInputsFetched() {
    lock.lock();
    try {
      return numCompletedInputs.get() == numInputs;
    } finally {
      lock.unlock();
    }
  }

  /**
   * @return the next available input, or null if there are no available inputs.
   *         This method will block if there are currently no available inputs,
   *         but more may become available.
   */
  public FetchedInput getNextInput() throws InterruptedException {
    // Check for no additional inputs
    lock.lock();
    try {
      if (completedInputs.peek() == null && allInputsFetched()) {
        return null;
      }
    } finally {
      lock.unlock();
    }
    // Block until next input or End of Input message
    FetchedInput fetchedInput = completedInputs.take();
    if (fetchedInput instanceof NullFetchedInput) {
      fetchedInput = null;
    }
    return fetchedInput;
  }

  public int getNumInputs() {
    return numInputs;
  }

  public float getNumCompletedInputsFloat() {
    return numCompletedInputs.floatValue();
  }

  /////////////////// End of methods for walking the available inputs


  /**
   * Fake input that is added to the completed input list in case an input does not have any data.
   *
   */
  @VisibleForTesting
  static class NullFetchedInput extends FetchedInput {

    public NullFetchedInput(InputAttemptIdentifier inputAttemptIdentifier) {
      super(inputAttemptIdentifier, null);
    }

    @Override
    public Type getType() {
      return Type.MEMORY;
    }

    @Override
    public long getSize() {
      return -1;
    }

    @Override
    public OutputStream getOutputStream() throws IOException {
      throw new UnsupportedOperationException("Not supported for NullFetchedInput");
    }

    @Override
    public InputStream getInputStream() throws IOException {
      throw new UnsupportedOperationException("Not supported for NullFetchedInput");
    }

    @Override
    public void commit() throws IOException {
      throw new UnsupportedOperationException("Not supported for NullFetchedInput");
    }

    @Override
    public void abort() throws IOException {
      throw new UnsupportedOperationException("Not supported for NullFetchedInput");
    }

    @Override
    public void free() {
      throw new UnsupportedOperationException("Not supported for NullFetchedInput");
    }
  }

  private final AtomicInteger nextProgressLineEventCount = new AtomicInteger(0);

  private void logProgress() {
    int inputsDone = numCompletedInputs.get();

    if (inputsDone > nextProgressLineEventCount.get() || inputsDone == numInputs) {
      nextProgressLineEventCount.addAndGet(1000);
      double mbs = (double) totalBytesShuffledTillNow / (1024 * 1024);
      long secsSinceStart = (System.currentTimeMillis() - startTime) / 1000 + 1;

      double transferRate = mbs / secsSinceStart;
      StringBuilder s = new StringBuilder();
      s.append("copy=" + inputsDone);
      s.append(", numFetchedSpills=" + numFetchedSpills);
      s.append(", numInputs=" + numInputs);
      s.append(", transfer rate (MB/s) = " + mbpsFormat.format(transferRate));  // CumulativeDataFetched/TimeSinceInputStarted
      LOG.info(s.toString());
    }
  }


  private class SchedulerFutureCallback implements FutureCallback<Void> {

    @Override
    public void onSuccess(Void result) {
      if (LOG.isDebugEnabled()) {
        LOG.debug(srcNameTrimmed + ": Scheduler thread completed");
      }
    }

    @Override
    public void onFailure(Throwable t) {
      if (isShutdown.get()) {
        if (LOG.isDebugEnabled()) {
          LOG.debug(srcNameTrimmed + ": Already shutdown. Ignoring error: " + t);
        }
      } else {
        LOG.error(srcNameTrimmed + ": Scheduler failed with error: ", t);
        inputContext.reportFailure(TaskFailureType.NON_FATAL, t, "Shuffle Scheduler Failed");
      }
    }
    
  }
  
  private class FetchFutureCallback implements FutureCallback<FetchResult> {

    private final FetcherBase fetcher;
    
    public FetchFutureCallback(FetcherBase fetcher) {
      this.fetcher = fetcher;
    }
    
    private void doBookKeepingForFetcherComplete() {
      lock.lock();
      try {
        runningFetchers.remove(fetcher);
        wakeLoop.signal();
      } finally {
        lock.unlock();
      }
    }
    
    @Override
    public void onSuccess(FetchResult result) {
      fetcher.shutdown();
      if (isShutdown.get()) {
        if (LOG.isDebugEnabled()) {
          LOG.debug(srcNameTrimmed + ": " + "Already shutdown. Ignoring event from fetcher");
        }
      } else {
        Iterable<InputAttemptIdentifier> pendingInputs = result.getPendingInputs();
        if (pendingInputs != null && pendingInputs.iterator().hasNext()) {
          HostPort identifier = new HostPort(result.getHost(),
              result.getPort());
          InputHost inputHost = knownSrcHosts.get(identifier);
          assert inputHost != null;
          for (InputAttemptIdentifier input : pendingInputs) {
            inputHost.addKnownInput(result.getPartition(), result.getPartitionCount(), input);
          }
          inputHost.setAdditionalInfo(result.getAdditionalInfo());
          pendingHosts.add(inputHost);
        }
        doBookKeepingForFetcherComplete();
      }
    }

    @Override
    public void onFailure(Throwable t) {
      // Unsuccessful - the fetcher may not have shutdown correctly. Try shutting it down.
      fetcher.shutdown();
      if (isShutdown.get()) {
        if (LOG.isDebugEnabled()) {
          LOG.debug(srcNameTrimmed + ": Already shutdown. Ignoring error from fetcher: " + t);
        }
      } else {
        LOG.error(srcNameTrimmed + ": Fetcher failed with error: ", t);
        shuffleError = t;
        inputContext.reportFailure(TaskFailureType.NON_FATAL, t, "Fetch failed");
        doBookKeepingForFetcherComplete();
      }
    }
  }
}
<|MERGE_RESOLUTION|>--- conflicted
+++ resolved
@@ -758,15 +758,11 @@
     HostPort identifier = new HostPort(hostName, port);
     InputHost host = knownSrcHosts.get(identifier);
     if (host == null) {
-<<<<<<< HEAD
-      host = new InputHost(identifier, inputContext.readPartitionAllOnce(),
-          inputContext.getSourceVertexNumTasks(), inputContext.shuffleId(), rssShuffleClient != null);
-=======
       host = new InputHost(identifier,
           rssShuffleClient != null && inputContext.readPartitionAllOnce(),
           inputContext.getSourceVertexNumTasks(),
-          inputContext.shuffleId());
->>>>>>> e4bf02c6
+          inputContext.shuffleId(),
+          rssShuffleClient != null);
       InputHost old = knownSrcHosts.putIfAbsent(identifier, host);
       if (old != null) {
         host = old;
@@ -987,34 +983,11 @@
     try {
       // lastProgressTime = System.currentTimeMillis();
       if (!completedInputSet.get(inputIdentifier)) {
-<<<<<<< HEAD
         fetchedInput.commit();
         if (!inputContext.readPartitionAllOnce()) {
           fetchStatsLogger.logIndividualFetchComplete(copyDuration,
               fetchedBytes, decompressedLength, fetchedInput.getType().toString(), srcAttemptIdentifier);
         }
-=======
-        if (fetchedInput != null) {
-          fetchedInput.commit();
-          if (!(rssShuffleClient != null && inputContext.readPartitionAllOnce())) {
-            fetchStatsLogger.logIndividualFetchComplete(copyDuration,
-                fetchedBytes, decompressedLength, fetchedInput.getType().toString(), srcAttemptIdentifier);
-          }
-
-          // Processing counters for completed and commit fetches only. Need
-          // additional counters for excessive fetches - which primarily comes
-          // in after speculation or retries.
-          shuffledInputsCounter.increment(1);
-          bytesShuffledCounter.increment(fetchedBytes);
-          if (fetchedInput.getType() == Type.MEMORY) {
-            bytesShuffledToMemCounter.increment(fetchedBytes);
-          } else if (fetchedInput.getType() == Type.DISK) {
-            bytesShuffledToDiskCounter.increment(fetchedBytes);
-          } else if (fetchedInput.getType() == Type.DISK_DIRECT) {
-            bytesShuffledDirectDiskCounter.increment(fetchedBytes);
-          }
-          decompressedDataSizeCounter.increment(decompressedLength);
->>>>>>> e4bf02c6
 
         // Processing counters for completed and commit fetches only. Need
         // additional counters for excessive fetches - which primarily comes
@@ -1033,15 +1006,7 @@
         if (!srcAttemptIdentifier.canRetrieveInputInChunks()) {
           registerCompletedInput(fetchedInput);
         } else {
-<<<<<<< HEAD
           registerCompletedInputForPipelinedShuffle(srcAttemptIdentifier, fetchedInput);
-=======
-          // only mark completion
-          assert (rssShuffleClient != null && inputContext.readPartitionAllOnce());
-          shuffledInputsCounter.increment(1);
-          registerCompletedInputForPipelinedShuffleMarkOnly(srcAttemptIdentifier);
-          logProgress();
->>>>>>> e4bf02c6
         }
 
         totalBytesShuffledTillNow += fetchedBytes;
